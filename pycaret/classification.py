# Module: Classification
# Author: Moez Ali <moez.ali@queensu.ca>
# License: MIT
# Release: PyCaret 2.2
# Last modified : 26/08/2020

from pycaret.internal.utils import (
    color_df,
    normalize_custom_transformers,
    make_internal_pipeline,
    nullcontext,
    true_warm_start,
    estimator_pipeline,
)
from pycaret.internal.logging import get_logger
from pycaret.internal.plotting import show_yellowbrick_plot
from pycaret.internal.Display import Display
from pycaret.internal.distributions import *
from pycaret.internal.validation import *
from pycaret.containers.models.classification import (
    get_all_model_containers,
    LogisticRegressionClassifierContainer,
)
from pycaret.containers.metrics.classification import (
    get_all_metric_containers,
    ClassificationMetricContainer,
)
import pandas as pd
import numpy as np
import os
import sys
import datetime
import time
import random
import gc
from copy import deepcopy
from sklearn.base import clone
from typing import List, Tuple, Any, Union
import warnings
from IPython.utils import io
import traceback

warnings.filterwarnings("ignore")


def setup(
    data: pd.DataFrame,
    target: str,
    train_size: float = 0.7,
    test_data: Optional[pd.DataFrame] = None,
    preprocess: bool = True,
    sampling: bool = False,
    sample_estimator: Optional[Any] = None,
    categorical_features: Optional[List[str]] = None,
    categorical_imputation: str = "constant",
    ordinal_features: Optional[Dict[str, list]] = None,
    high_cardinality_features: Optional[List[str]] = None,
    high_cardinality_method: str = "frequency",
    numeric_features: Optional[List[str]] = None,
    numeric_imputation: str = "mean",  # method 'zero' added in pycaret==2.1
    date_features: Optional[List[str]] = None,
    ignore_features: Optional[List[str]] = None,
    normalize: bool = False,
    normalize_method: str = "zscore",
    transformation: bool = False,
    transformation_method: str = "yeo-johnson",
    handle_unknown_categorical: bool = True,
    unknown_categorical_method: str = "least_frequent",
    pca: bool = False,
    pca_method: str = "linear",
    pca_components: Optional[float] = None,
    ignore_low_variance: bool = False,
    combine_rare_levels: bool = False,
    rare_level_threshold: float = 0.10,
    bin_numeric_features: Optional[List[str]] = None,
    remove_outliers: bool = False,
    outliers_threshold: float = 0.05,
    remove_multicollinearity: bool = False,
    multicollinearity_threshold: float = 0.9,
    remove_perfect_collinearity: bool = False,
    create_clusters: bool = False,
    cluster_iter: int = 20,
    polynomial_features: bool = False,
    polynomial_degree: int = 2,
    trigonometry_features: bool = False,
    polynomial_threshold: float = 0.1,
    group_features: Optional[List[str]] = None,
    group_names: Optional[List[str]] = None,
    feature_selection: bool = False,
    feature_selection_threshold: float = 0.8,
    feature_selection_method: str = "classic",  # boruta algorithm added in pycaret==2.1
    feature_interaction: bool = False,
    feature_ratio: bool = False,
    interaction_threshold: float = 0.01,
    fix_imbalance: bool = False,
    fix_imbalance_method: Optional[Any] = None,
    data_split_shuffle: bool = True,
    data_split_stratify: Union[bool, List[str]] = False,  # added in pycaret==2.2
    fold_strategy: Union[str, Any] = "stratifiedkfold",  # added in pycaret==2.2
    fold: int = 10,  # added in pycaret==2.2
    fold_shuffle: bool = False,
    fold_groups=None,
    n_jobs: Optional[int] = -1,
    use_gpu: bool = False,  # added in pycaret==2.1
    custom_pipeline: Union[
        Any, Tuple[str, Any], List[Any], List[Tuple[str, Any]]
    ] = None,
    html: bool = True,
    session_id: Optional[int] = None,
    log_experiment: bool = False,
    experiment_name: Optional[str] = None,
    log_plots: bool = False,
    log_profile: bool = False,
    log_data: bool = False,
    silent: bool = False,
    verbose: bool = True,
    profile: bool = False,
    display: Optional[Display] = None,
):

    """
    This function initializes the environment in pycaret and creates the transformation
    pipeline to prepare the data for modeling and deployment. setup() must called before
    executing any other function in pycaret. It takes two mandatory parameters:
    data and name of the target column.
    
    All other parameters are optional.

    Example
    -------
    >>> from pycaret.datasets import get_data
    >>> juice = get_data('juice')
    >>> experiment_name = setup(data = juice,  target = 'Purchase')

    'juice' is a pandas.DataFrame  and 'Purchase' is the name of target column.

    Parameters
    ----------
    data : pandas.DataFrame
        Shape (n_samples, n_features) where n_samples is the number of samples and 
        n_features is the number of features.

    target: str
        Name of the target column to be passed in as a string. The target variable can 
        be either binary or multiclass.

    train_size: float, default = 0.7
        Size of the training set. By default, 70% of the data will be used for training 
        and validation. The remaining data will be used for a test / hold-out set.

    test_data: pandas.DataFrame, default = None
        When a dataframe is passed to this parameter it will be used as the test set, instead
        of using a portion of the data to create one.

    preprocess: bool, default = True
        If False, will not do any preprocessing on the data aside from mandatory steps, and
        ignore all other parameters related to preprocessing (including 'ordinal_features' and 
        'high_cardinality_features' params), aside from 'custom_pipeline'.

    sampling: bool, default = False
        When the sample size exceeds 25,000 samples, pycaret will build a base estimator
        at various sample sizes from the original dataset. This will return a performance 
        plot of AUC, Accuracy, Recall, Precision, Kappa and F1 values at various sample 
        levels, that will assist in deciding the preferred sample size for modeling. 
        The desired sample size must then be entered for training and validation in the 
        pycaret environment. When sample_size entered is less than 1, the remaining dataset 
        (1 - sample) is used for fitting the model only when finalize_model() is called.
    
    sample_estimator: object, default = None
        If None, Logistic Regression is used by default.
    
    categorical_features: list, default = None
        If the inferred data types are not correct, categorical_features can be used to
        overwrite the inferred type. If when running setup the type of 'column1' is
        inferred as numeric instead of categorical, then this parameter can be used 
        to overwrite the type by passing categorical_features = ['column1'].
    
    categorical_imputation: str, default = 'constant'
        If missing values are found in categorical features, they will be imputed with
        a constant 'not_available' value. The other available option is 'mode' which 
        imputes the missing value using most frequent value in the training dataset. 
    
    ordinal_features: dictionary, default = None
        When the data contains ordinal features, they must be encoded differently using 
        the ordinal_features param. If the data has a categorical variable with values
        of 'low', 'medium', 'high' and it is known that low < medium < high, then it can 
        be passed as ordinal_features = { 'column_name' : ['low', 'medium', 'high'] }. 
        The list sequence must be in increasing order from lowest to highest.
    
    high_cardinality_features: list, default = None
        When the data containts features with high cardinality, they can be compressed
        into fewer levels by passing them as a list of column names with high cardinality.
        Features are compressed using method defined in high_cardinality_method param.
    
    high_cardinality_method: str, default = 'frequency'
        When method set to 'frequency' it will replace the original value of feature
        with the frequency distribution and convert the feature into numeric. Other
        available method is 'clustering' which performs the clustering on statistical
        attribute of data and replaces the original value of feature with cluster label.
        The number of clusters is determined using a combination of Calinski-Harabasz and 
        Silhouette criterion. 
          
    numeric_features: list, default = None
        If the inferred data types are not correct, numeric_features can be used to
        overwrite the inferred type. If when running setup the type of 'column1' is 
        inferred as a categorical instead of numeric, then this parameter can be used 
        to overwrite by passing numeric_features = ['column1'].    

    numeric_imputation: str, default = 'mean'
        If missing values are found in numeric features, they will be imputed with the 
        mean value of the feature. The other available options are 'median' which imputes 
        the value using the median value in the training dataset and 'zero' which
        replaces missing values with zeroes.

    date_features: str, default = None
        If the data has a DateTime column that is not automatically detected when running
        setup, this parameter can be used by passing date_features = 'date_column_name'. 
        It can work with multiple date columns. Date columns are not used in modeling. 
        Instead, feature extraction is performed and date columns are dropped from the 
        dataset. If the date column includes a time stamp, features related to time will 
        also be extracted.

    ignore_features: str, default = None
        If any feature should be ignored for modeling, it can be passed to the param
        ignore_features. The ID and DateTime columns when inferred, are automatically 
        set to ignore for modeling. 

    normalize: bool, default = False
        When set to True, the feature space is transformed using the normalized_method
        param. Generally, linear algorithms perform better with normalized data however, 
        the results may vary and it is advised to run multiple experiments to evaluate
        the benefit of normalization.

    normalize_method: str, default = 'zscore'
        Defines the method to be used for normalization. By default, normalize method
        is set to 'zscore'. The standard zscore is calculated as z = (x - u) / s. The
        other available options are:

        'minmax'    : scales and translates each feature individually such that it is in 
                    the range of 0 - 1.
        
        'maxabs'    : scales and translates each feature individually such that the maximal 
                    absolute value of each feature will be 1.0. It does not shift/center 
                    the data, and thus does not destroy any sparsity.
        
        'robust'    : scales and translates each feature according to the Interquartile 
                    range. When the dataset contains outliers, robust scaler often gives 
                    better results.
    
    transformation: bool, default = False
        When set to True, a power transformation is applied to make the data more normal /
        Gaussian-like. This is useful for modeling issues related to heteroscedasticity or 
        other situations where normality is desired. The optimal parameter for stabilizing 
        variance and minimizing skewness is estimated through maximum likelihood.

    transformation_method: str, default = 'yeo-johnson'
        Defines the method for transformation. By default, the transformation method is set
        to 'yeo-johnson'. The other available option is 'quantile' transformation. Both 
        the transformation transforms the feature set to follow a Gaussian-like or normal
        distribution. Note that the quantile transformer is non-linear and may distort 
        linear correlations between variables measured at the same scale.
    
    handle_unknown_categorical: bool, default = True
        When set to True, unknown categorical levels in new / unseen data are replaced by
        the most or least frequent level as learned in the training data. The method is 
        defined under the unknown_categorical_method param.

    unknown_categorical_method: str, default = 'least_frequent'
        Method used to replace unknown categorical levels in unseen data. Method can be
        set to 'least_frequent' or 'most_frequent'.

    pca: bool, default = False
        When set to True, dimensionality reduction is applied to project the data into 
        a lower dimensional space using the method defined in pca_method param. In 
        supervised learning pca is generally performed when dealing with high feature
        space and memory is a constraint. Note that not all datasets can be decomposed
        efficiently using a linear PCA technique and that applying PCA may result in loss 
        of information. As such, it is advised to run multiple experiments with different 
        pca_methods to evaluate the impact. 

    pca_method: str, default = 'linear'
        The 'linear' method performs Linear dimensionality reduction using Singular Value 
        Decomposition. The other available options are:
        
        kernel      : dimensionality reduction through the use of RVF kernel.  
        
        incremental : replacement for 'linear' pca when the dataset to be decomposed is 
                    too large to fit in memory

    pca_components: int/float, default = 0.99
        Number of components to keep. if pca_components is a float, it is treated as a 
        target percentage for information retention. When pca_components is an integer
        it is treated as the number of features to be kept. pca_components must be strictly
        less than the original number of features in the dataset.

    ignore_low_variance: bool, default = False
        When set to True, all categorical features with insignificant variances are 
        removed from the dataset. The variance is calculated using the ratio of unique 
        values to the number of samples, and the ratio of the most common value to the 
        frequency of the second most common value.
    
    combine_rare_levels: bool, default = False
        When set to True, all levels in categorical features below the threshold defined 
        in rare_level_threshold param are combined together as a single level. There must 
        be atleast two levels under the threshold for this to take effect. 
        rare_level_threshold represents the percentile distribution of level frequency. 
        Generally, this technique is applied to limit a sparse matrix caused by high 
        numbers of levels in categorical features. 
    
    rare_level_threshold: float, default = 0.1
        Percentile distribution below which rare categories are combined. Only comes into
        effect when combine_rare_levels is set to True.
    
    bin_numeric_features: list, default = None
        When a list of numeric features is passed they are transformed into categorical
        features using KMeans, where values in each bin have the same nearest center of a 
        1D k-means cluster. The number of clusters are determined based on the 'sturges' 
        method. It is only optimal for gaussian data and underestimates the number of bins 
        for large non-gaussian datasets.

    remove_outliers: bool, default = False
        When set to True, outliers from the training data are removed using PCA linear
        dimensionality reduction using the Singular Value Decomposition technique.

    outliers_threshold: float, default = 0.05
        The percentage / proportion of outliers in the dataset can be defined using
        the outliers_threshold param. By default, 0.05 is used which means 0.025 of the 
        values on each side of the distribution's tail are dropped from training data.

    remove_multicollinearity: bool, default = False
        When set to True, the variables with inter-correlations higher than the threshold
        defined under the multicollinearity_threshold param are dropped. When two features
        are highly correlated with each other, the feature that is less correlated with 
        the target variable is dropped. 

    multicollinearity_threshold: float, default = 0.9
        Threshold used for dropping the correlated features. Only comes into effect when 
        remove_multicollinearity is set to True.
    
    remove_perfect_collinearity: bool, default = False
        When set to True, perfect collinearity (features with correlation = 1) is removed
        from the dataset, When two features are 100% correlated, one of it is randomly 
        dropped from the dataset.

    create_clusters: bool, default = False
        When set to True, an additional feature is created where each instance is assigned
        to a cluster. The number of clusters is determined using a combination of 
        Calinski-Harabasz and Silhouette criterion. 

    cluster_iter: int, default = 20
        Number of iterations used to create a cluster. Each iteration represents cluster 
        size. Only comes into effect when create_clusters param is set to True.

    polynomial_features: bool, default = False
        When set to True, new features are created based on all polynomial combinations 
        that exist within the numeric features in a dataset to the degree defined in 
        polynomial_degree param. 

    polynomial_degree: int, default = 2pca_method_pass
        Degree of polynomial features. For example, if an input sample is two dimensional 
        and of the form [a, b], the polynomial features with degree = 2 are: 
        [1, a, b, a^2, ab, b^2].

    trigonometry_features: bool, default = False
        When set to True, new features are created based on all trigonometric combinations 
        that exist within the numeric features in a dataset to the degree defined in the
        polynomial_degree param.

    polynomial_threshold: float, default = 0.1
        This is used to compress a sparse matrix of polynomial and trigonometric features.
        Polynomial and trigonometric features whose feature importance based on the 
        combination of Random Forest, AdaBoost and Linear correlation falls within the 
        percentile of the defined threshold are kept in the dataset. Remaining features 
        are dropped before further processing.

    group_features: list or list of list, default = None
        When a dataset contains features that have related characteristics, group_features
        param can be used for statistical feature extraction. For example, if a dataset has 
        numeric features that are related with each other (i.e 'Col1', 'Col2', 'Col3'), a 
        list containing the column names can be passed under group_features to extract 
        statistical information such as the mean, median, mode and standard deviation.
    
    group_names: list, default = None
        When group_features is passed, a name of the group can be passed into the 
        group_names param as a list containing strings. The length of a group_names 
        list must equal to the length  of group_features. When the length doesn't 
        match or the name is not passed, new features are sequentially named such as 
        group_1, group_2 etc.
    
    feature_selection: bool, default = False
        When set to True, a subset of features are selected using a combination of various
        permutation importance techniques including Random Forest, Adaboost and Linear 
        correlation with target variable. The size of the subset is dependent on the 
        feature_selection_param. Generally, this is used to constrain the feature space 
        in order to improve efficiency in modeling. When polynomial_features and 
        feature_interaction  are used, it is highly recommended to define the 
        feature_selection_threshold param with a lower value. Feature selection algorithm
        by default is 'classic' but could be 'boruta', which will lead PyCaret to create
        use the Boruta selection algorithm.

    feature_selection_threshold: float, default = 0.8
        Threshold used for feature selection (including newly created polynomial features).
        A higher value will result in a higher feature space. It is recommended to do 
        multiple trials with different values of feature_selection_threshold specially in 
        cases where polynomial_features and feature_interaction are used. Setting a very 
        low value may be efficient but could result in under-fitting.
    
    feature_selection_method: str, default = 'classic'
        Can be either 'classic' or 'boruta'. Selects the algorithm responsible for
        choosing a subset of features. For the 'classic' selection method, PyCaret will 
        use various permutation importance techniques. For the 'boruta' algorithm, PyCaret
        will create an instance of boosted trees model, which will iterate with permutation 
        over all features and choose the best ones based on the distributions of feature 
        importance.
    
    feature_interaction: bool, default = False 
        When set to True, it will create new features by interacting (a * b) for all 
        numeric variables in the dataset including polynomial and trigonometric features 
        (if created). This feature is not scalable and may not work as expected on datasets
        with large feature space.
    
    feature_ratio: bool, default = False
        When set to True, it will create new features by calculating the ratios (a / b) 
        of all numeric variables in the dataset. This feature is not scalable and may not 
        work as expected on datasets with large feature space.
    
    interaction_threshold: bool, default = 0.01
        Similar to polynomial_threshold, It is used to compress a sparse matrix of newly 
        created features through interaction. Features whose importance based on the 
        combination  of  Random Forest, AdaBoost and Linear correlation falls within the 
        percentile of the  defined threshold are kept in the dataset. Remaining features 
        are dropped before further processing.
    
    fix_imbalance: bool, default = False
        When dataset has unequal distribution of target class it can be fixed using
        fix_imbalance parameter. When set to True, SMOTE (Synthetic Minority Over-sampling 
        Technique) is applied by default to create synthetic datapoints for minority class.

    fix_imbalance_method: obj, default = None
        When fix_imbalance is set to True and fix_imbalance_method is None, 'smote' is 
        applied by default to oversample minority class during cross validation. This 
        parameter accepts any module from 'imblearn' that supports 'fit_resample' method.

    data_split_shuffle: bool, default = True
        If set to False, prevents shuffling of rows when splitting data.

    data_split_stratify: bool or list, default = False
        Whether to stratify when splitting data.
        If True, will stratify by the target column. If False, will not stratify.
        If list is passed, will stratify by the columns with the names in the list.
        Requires data_split_shuffle to be set to True.

    fold_strategy: str or scikit-learn compatible CV generator object, default = 'stratifiedkfold'
        Choice of cross validation strategy. Possible values are:

        * 'kfold' for KFold CV,
        * 'stratifiedkfold' for Stratified KFold CV,
        * 'groupkfold' for Group KFold CV,
        * 'timeseries' for TimeSeriesSplit CV,
        * a custom CV generator object compatible with scikit-learn.

    fold: integer, default = 10
        Number of folds to be used in cross validation. Must be at least 2.
        Ignored if fold_strategy is an object.

    fold_shuffle: bool, default = False
        If set to False, prevents shuffling of rows when using cross validation. Only applicable for
        'kfold' and 'stratifiedkfold' fold_strategy. Ignored if fold_strategy is an object.
    
    fold_groups: array-like, with shape (n_samples,), default = None
        Optional Group labels for the samples used while splitting the dataset into train/test set.
        Only used if a group based cross-validation generator is used (eg. GroupKFold).

    n_jobs: int, default = -1
        The number of jobs to run in parallel (for functions that supports parallel 
        processing) -1 means using all processors. To run all functions on single 
        processor set n_jobs to None.

    use_gpu: str or bool, default = False
        If set to 'Force', will try to use GPU with all algorithms that support it,
        and raise exceptions if they are unavailable.
        If set to True, will use GPU with algorithms that support it, and fall
        back to CPU if they are unavailable.
        If set to False, will only use CPU.

        GPU enabled algorithms:
        
        - CatBoost
        - XGBoost
        - Logistic Regression, Ridge, SVM, SVC - requires cuML >= 0.15 to be installed.
          https://github.com/rapidsai/cuml

    custom_pipeline: transformer or list of transformers or tuple
    (str, transformer) or list of tuples (str, transformer), default = None
        If set, will append the passed transformers (including Pipelines) to the PyCaret
        preprocessing Pipeline applied after train-test split during model fitting.
        This Pipeline is applied on each CV fold separately and on the final fit.
        The transformers will be applied before PyCaret transformers (eg. SMOTE).

    html: bool, default = True
        If set to False, prevents runtime display of monitor. This must be set to False
        when using environment that doesnt support HTML.

    session_id: int, default = None
        If None, a random seed is generated and returned in the Information grid. The 
        unique number is then distributed as a seed in all functions used during the 
        experiment. This can be used for later reproducibility of the entire experiment.

    log_experiment: bool, default = False
        When set to True, all metrics and parameters are logged on MLFlow server.

    experiment_name: str, default = None
        Name of experiment for logging. When set to None, 'clf' is by default used as 
        alias for the experiment name.

    log_plots: bool, default = False
        When set to True, specific plots are logged in MLflow as a png file. By default,
        it is set to False. 

    log_profile: bool, default = False
        When set to True, data profile is also logged on MLflow as a html file. 
        By default, it is set to False. 

    log_data: bool, default = False
        When set to True, train and test dataset are logged as csv. 

    silent: bool, default = False
        When set to True, confirmation of data types is not required. All preprocessing 
        will be performed assuming automatically inferred data types. Not recommended 
        for direct use except for established pipelines.
    
    verbose: bool, default = True
        Information grid is not printed when verbose is set to False.

    profile: bool, default = False
        If set to true, a data profile for Exploratory Data Analysis will be displayed 
        in an interactive HTML report. 

    Warnings
    --------
    - Some GPU models require conversion from float64 to float32,
      which may result in loss of precision. It should not be an issue in majority of cases.
      Models impacted:

        * cuml.ensemble.RandomForestClassifier

    Returns
    -------
    info_grid
        Information grid is printed.

    environment
        This function returns various outputs that are stored in variables
        as tuples. They are used by other functions in pycaret.
      
       
    """

    function_params_str = ", ".join([f"{k}={v}" for k, v in locals().items()])

    warnings.filterwarnings("ignore")

    from pycaret.utils import __version__

    ver = __version__

    # create logger
    global logger

    logger = get_logger()

    logger.info("PyCaret Classification Module")
    logger.info(f"version {ver}")
    logger.info("Initializing setup()")
    logger.info(f"setup({function_params_str})")

    # logging environment and libraries
    logger.info("Checking environment")

    from platform import python_version, platform, python_build, machine

    logger.info(f"python_version: {python_version()}")
    logger.info(f"python_build: {python_build()}")
    logger.info(f"machine: {machine()}")
    logger.info(f"platform: {platform()}")

    try:
        import psutil

        logger.info(f"Memory: {psutil.virtual_memory()}")
        logger.info(f"Physical Core: {psutil.cpu_count(logical=False)}")
        logger.info(f"Logical Core: {psutil.cpu_count(logical=True)}")
    except:
        logger.warning(
            "cannot find psutil installation. memory not traceable. Install psutil using pip to enable memory logging."
        )

    logger.info("Checking libraries")

    try:
        from pandas import __version__

        logger.info(f"pd=={__version__}")
    except:
        logger.warning("pandas not found")

    try:
        from numpy import __version__

        logger.info(f"numpy=={__version__}")
    except:
        logger.warning("numpy not found")

    try:
        from sklearn import __version__

        logger.info(f"sklearn=={__version__}")
    except:
        logger.warning("sklearn not found")

    try:
        from xgboost import __version__

        logger.info(f"xgboost=={__version__}")
    except:
        logger.warning("xgboost not found")

    try:
        from lightgbm import __version__

        logger.info(f"lightgbm=={__version__}")
    except:
        logger.warning("lightgbm not found")

    try:
        from catboost import __version__

        logger.info(f"catboost=={__version__}")
    except:
        logger.warning("catboost not found")

    try:
        from mlflow.version import VERSION

        warnings.filterwarnings("ignore")
        logger.info(f"mlflow=={VERSION}")
    except:
        logger.warning("mlflow not found")

    # run_time
    runtime_start = time.time()

    logger.info("Checking Exceptions")

    # checking data type
    if hasattr(data, "shape") is False:
        raise TypeError("data passed must be of type pandas.DataFrame")

    # checking train size parameter
    if type(train_size) is not float:
        raise TypeError("train_size parameter only accepts float value.")

    # checking sampling parameter
    if type(sampling) is not bool:
        raise TypeError("sampling parameter only accepts True or False.")

    # checking sampling parameter
    if target not in data.columns:
        raise ValueError("Target parameter doesnt exist in the data provided.")

    # checking session_id
    if session_id is not None:
        if type(session_id) is not int:
            raise TypeError("session_id parameter must be an integer.")

    # checking sampling parameter
    if type(profile) is not bool:
        raise TypeError("profile parameter only accepts True or False.")

    # checking normalize parameter
    if type(normalize) is not bool:
        raise TypeError("normalize parameter only accepts True or False.")

    # checking transformation parameter
    if type(transformation) is not bool:
        raise TypeError("transformation parameter only accepts True or False.")

    # checking categorical imputation
    allowed_categorical_imputation = ["constant", "mode"]
    if categorical_imputation not in allowed_categorical_imputation:
        raise ValueError(
            "categorical_imputation param only accepts 'constant' or 'mode'"
        )

    # ordinal_features
    if ordinal_features is not None:
        if type(ordinal_features) is not dict:
            raise TypeError(
                "ordinal_features must be of type dictionary with column name as key and ordered values as list."
            )

    # ordinal features check
    if ordinal_features is not None:
        data_cols = data.columns.drop(target)
        ord_keys = ordinal_features.keys()

        for i in ord_keys:
            if i not in data_cols:
                raise ValueError(
                    "Column name passed as a key in ordinal_features param doesnt exist."
                )

        for k in ord_keys:
            if data[k].nunique() != len(ordinal_features[k]):
                raise ValueError(
                    "Levels passed in ordinal_features param doesnt match with levels in data."
                )

        for i in ord_keys:
            value_in_keys = ordinal_features.get(i)
            value_in_data = list(data[i].unique().astype(str))
            for j in value_in_keys:
                if j not in value_in_data:
                    raise ValueError(
                        f"Column name '{i}' doesn't contain any level named '{j}'."
                    )

    # high_cardinality_features
    if high_cardinality_features is not None:
        if type(high_cardinality_features) is not list:
            raise TypeError(
                "high_cardinality_features param only accepts name of columns as a list."
            )

    if high_cardinality_features is not None:
        data_cols = data.columns.drop(target)
        for i in high_cardinality_features:
            if i not in data_cols:
                raise ValueError(
                    "Column type forced is either target column or doesn't exist in the dataset."
                )

    # stratify
    if data_split_stratify:
        if (
            type(data_split_stratify) is not list
            and type(data_split_stratify) is not bool
        ):
            raise TypeError(
                "data_split_stratify param only accepts a bool or a list of strings."
            )

        if not data_split_shuffle:
            raise TypeError(
                "data_split_stratify param requires data_split_shuffle to be set to True."
            )

    # high_cardinality_methods
    high_cardinality_allowed_methods = ["frequency", "clustering"]
    if high_cardinality_method not in high_cardinality_allowed_methods:
        raise ValueError(
            "high_cardinality_method param only accepts 'frequency' or 'clustering'"
        )

    # checking numeric imputation
    allowed_numeric_imputation = ["mean", "median", "zero"]
    if numeric_imputation not in allowed_numeric_imputation:
        raise ValueError(
            f"numeric_imputation param only accepts {', '.join(allowed_numeric_imputation)}."
        )

    # checking normalize method
    allowed_normalize_method = ["zscore", "minmax", "maxabs", "robust"]
    if normalize_method not in allowed_normalize_method:
        raise ValueError(
            f"normalize_method param only accepts {', '.join(allowed_normalize_method)}."
        )

    # checking transformation method
    allowed_transformation_method = ["yeo-johnson", "quantile"]
    if transformation_method not in allowed_transformation_method:
        raise ValueError(
            f"transformation_method param only accepts {', '.join(allowed_transformation_method)}."
        )

    # handle unknown categorical
    if type(handle_unknown_categorical) is not bool:
        raise TypeError(
            "handle_unknown_categorical parameter only accepts True or False."
        )

    # unknown categorical method
    unknown_categorical_method_available = ["least_frequent", "most_frequent"]

    if unknown_categorical_method not in unknown_categorical_method_available:
        raise TypeError(
            f"unknown_categorical_method only accepts {', '.join(unknown_categorical_method_available)}."
        )

    # check pca
    if type(pca) is not bool:
        raise TypeError("PCA parameter only accepts True or False.")

    # pca method check
    allowed_pca_methods = ["linear", "kernel", "incremental"]
    if pca_method not in allowed_pca_methods:
        raise ValueError(
            f"pca method param only accepts {', '.join(allowed_pca_methods)}."
        )

    # pca components check
    if pca is True:
        if pca_method != "linear":
            if pca_components is not None:
                if (type(pca_components)) is not int:
                    raise TypeError(
                        "pca_components parameter must be integer when pca_method is not 'linear'."
                    )

    # pca components check 2
    if pca is True:
        if pca_method != "linear":
            if pca_components is not None:
                if pca_components > len(data.columns) - 1:
                    raise TypeError(
                        "pca_components parameter cannot be greater than original features space."
                    )

    # pca components check 3
    if pca is True:
        if pca_method == "linear":
            if pca_components is not None:
                if type(pca_components) is not float:
                    if pca_components > len(data.columns) - 1:
                        raise TypeError(
                            "pca_components parameter cannot be greater than original features space or float between 0 - 1."
                        )

    # check ignore_low_variance
    if type(ignore_low_variance) is not bool:
        raise TypeError("ignore_low_variance parameter only accepts True or False.")

    # check ignore_low_variance
    if type(combine_rare_levels) is not bool:
        raise TypeError("combine_rare_levels parameter only accepts True or False.")

    # check rare_level_threshold
    if type(rare_level_threshold) is not float:
        raise TypeError("rare_level_threshold must be a float between 0 and 1.")

    # bin numeric features
    if bin_numeric_features is not None:
        all_cols = list(data.columns)
        all_cols.remove(target)

        for i in bin_numeric_features:
            if i not in all_cols:
                raise ValueError(
                    "Column type forced is either target column or doesn't exist in the dataset."
                )

    # remove_outliers
    if type(remove_outliers) is not bool:
        raise TypeError("remove_outliers parameter only accepts True or False.")

    # outliers_threshold
    if type(outliers_threshold) is not float:
        raise TypeError("outliers_threshold must be a float between 0 and 1.")

    # remove_multicollinearity
    if type(remove_multicollinearity) is not bool:
        raise TypeError(
            "remove_multicollinearity parameter only accepts True or False."
        )

    # multicollinearity_threshold
    if type(multicollinearity_threshold) is not float:
        raise TypeError("multicollinearity_threshold must be a float between 0 and 1.")

    # create_clusters
    if type(create_clusters) is not bool:
        raise TypeError("create_clusters parameter only accepts True or False.")

    # cluster_iter
    if type(cluster_iter) is not int:
        raise TypeError("cluster_iter must be a integer greater than 1.")

    # polynomial_features
    if type(polynomial_features) is not bool:
        raise TypeError("polynomial_features only accepts True or False.")

    # polynomial_degree
    if type(polynomial_degree) is not int:
        raise TypeError("polynomial_degree must be an integer.")

    # polynomial_features
    if type(trigonometry_features) is not bool:
        raise TypeError("trigonometry_features only accepts True or False.")

    # polynomial threshold
    if type(polynomial_threshold) is not float:
        raise TypeError("polynomial_threshold must be a float between 0 and 1.")

    # group features
    if group_features is not None:
        if type(group_features) is not list:
            raise TypeError("group_features must be of type list.")

    if group_names is not None:
        if type(group_names) is not list:
            raise TypeError("group_names must be of type list.")

    # cannot drop target
    if ignore_features is not None:
        if target in ignore_features:
            raise ValueError("cannot drop target column.")

    # feature_selection
    if type(feature_selection) is not bool:
        raise TypeError("feature_selection only accepts True or False.")

    # feature_selection_threshold
    if type(feature_selection_threshold) is not float:
        raise TypeError("feature_selection_threshold must be a float between 0 and 1.")

    # feature_selection_method
    feature_selection_methods = ["boruta", "classic"]
    if feature_selection_method not in feature_selection_methods:
        raise TypeError(
            f"feature_selection_method must be one of {', '.join(feature_selection_methods)}"
        )

    # feature_interaction
    if type(feature_interaction) is not bool:
        raise TypeError("feature_interaction only accepts True or False.")

    # feature_ratio
    if type(feature_ratio) is not bool:
        raise TypeError("feature_ratio only accepts True or False.")

    # interaction_threshold
    if type(interaction_threshold) is not float:
        raise TypeError("interaction_threshold must be a float between 0 and 1.")

    # forced type check
    all_cols = list(data.columns)
    all_cols.remove(target)

    # categorical
    if categorical_features is not None:
        for i in categorical_features:
            if i not in all_cols:
                raise ValueError(
                    "Column type forced is either target column or doesn't exist in the dataset."
                )

    # numeric
    if numeric_features is not None:
        for i in numeric_features:
            if i not in all_cols:
                raise ValueError(
                    "Column type forced is either target column or doesn't exist in the dataset."
                )

    # date features
    if date_features is not None:
        for i in date_features:
            if i not in all_cols:
                raise ValueError(
                    "Column type forced is either target column or doesn't exist in the dataset."
                )

    # drop features
    if ignore_features is not None:
        for i in ignore_features:
            if i not in all_cols:
                raise ValueError(
                    "Feature ignored is either target column or doesn't exist in the dataset."
                )

    # log_experiment
    if type(log_experiment) is not bool:
        raise TypeError("log_experiment parameter only accepts True or False.")

    # log_profile
    if type(log_profile) is not bool:
        raise TypeError("log_profile parameter only accepts True or False.")

    # experiment_name
    if experiment_name is not None:
        if type(experiment_name) is not str:
            raise TypeError("experiment_name parameter must be str if not None.")

    # silent
    if type(silent) is not bool:
        raise TypeError("silent parameter only accepts True or False.")

    # remove_perfect_collinearity
    if type(remove_perfect_collinearity) is not bool:
        raise TypeError(
            "remove_perfect_collinearity parameter only accepts True or False."
        )

    # html
    if type(html) is not bool:
        raise TypeError("html parameter only accepts True or False.")

    # use_gpu
    if use_gpu != "Force" and type(use_gpu) is not bool:
        raise TypeError("use_gpu parameter only accepts 'Force', True or False.")

    # data_split_shuffle
    if type(data_split_shuffle) is not bool:
        raise TypeError("data_split_shuffle parameter only accepts True or False.")

    possible_fold_strategy = ["kfold", "stratifiedkfold", "groupkfold", "timeseries"]
    if not (
        fold_strategy in possible_fold_strategy
        or is_sklearn_cv_generator(fold_strategy)
    ):
        raise TypeError(
            f"fold_strategy parameter must be either a scikit-learn compatible CV generator object or one of {', '.join(possible_fold_strategy)}."
        )

    if fold_strategy == "groupkfold" and (fold_groups is None or len(fold_groups) == 0):
        raise ValueError(
            "'groupkfold' fold_strategy requires 'fold_groups' to be a non-empty array-like object."
        )

    # checking fold parameter
    if type(fold) is not int:
        raise TypeError("fold parameter only accepts integer value.")

    # fold_shuffle
    if type(fold_shuffle) is not bool:
        raise TypeError("fold_shuffle parameter only accepts True or False.")

    # log_plots
    if type(log_plots) is not bool:
        raise TypeError("log_plots parameter only accepts True or False.")

    # log_data
    if type(log_data) is not bool:
        raise TypeError("log_data parameter only accepts True or False.")

    # log_profile
    if type(log_profile) is not bool:
        raise TypeError("log_profile parameter only accepts True or False.")

    # fix_imbalance
    if type(fix_imbalance) is not bool:
        raise TypeError("fix_imbalance parameter only accepts True or False.")

    # fix_imbalance_method
    if fix_imbalance:
        if fix_imbalance_method is not None:
            if hasattr(fix_imbalance_method, "fit_sample"):
                pass
            else:
                raise TypeError(
                    "fix_imbalance_method must contain resampler with fit_sample method."
                )

    # pandas option
    pd.set_option("display.max_columns", 500)
    pd.set_option("display.max_rows", 500)

    # generate USI for mlflow tracking
    import secrets

    # declaring global variables to be accessed by other functions
    logger.info("Declaring global variables")
    global USI, html_param, X, y, X_train, X_test, y_train, y_test, seed, prep_pipe, experiment__, fold_shuffle_param, n_jobs_param, gpu_n_jobs_param, create_model_container, master_model_container, display_container, exp_name_log, logging_param, log_plots_param, fix_imbalance_param, fix_imbalance_method_param, data_before_preprocess, target_param, gpu_param, all_models, _all_models_internal, all_metrics, _internal_pipeline, stratify_param, fold_generator, fold_param, fold_groups_param

    USI = secrets.token_hex(nbytes=2)
    logger.info(f"USI: {USI}")

    global pycaret_globals
    pycaret_globals = {
        "pycaret_globals",
        "USI",
        "html_param",
        "X",
        "y",
        "X_train",
        "X_test",
        "y_train",
        "y_test",
        "seed",
        "prep_pipe",
        "experiment__",
        "fold_shuffle_param",
        "n_jobs_param",
        "gpu_n_jobs_param",
        "create_model_container",
        "master_model_container",
        "display_container",
        "exp_name_log",
        "logging_param",
        "log_plots_param",
        "fix_imbalance_param",
        "fix_imbalance_method_param",
        "data_before_preprocess",
        "target_param",
        "gpu_param",
        "all_models",
        "_all_models_internal",
        "all_metrics",
        "_internal_pipeline",
        "stratify_param",
        "fold_generator",
        "fold_param",
        "fold_groups_param",
    }

    logger.info(f"pycaret_globals: {pycaret_globals}")

    # create html_param
    html_param = html

    # silent parameter to also set sampling to False
    if silent:
        sampling = False

    logger.info("Preparing display monitor")

    if not display:
        # progress bar
        max_steps = 3
        if sampling:
            max_steps += 10

        progress_args = {"max": max_steps}
        timestampStr = datetime.datetime.now().strftime("%H:%M:%S")
        monitor_rows = [
            ["Initiated", ". . . . . . . . . . . . . . . . . .", timestampStr],
            ["Status", ". . . . . . . . . . . . . . . . . .", "Loading Dependencies"],
        ]
        display = Display(
            verbose=verbose,
            html_param=html_param,
            progress_args=progress_args,
            monitor_rows=monitor_rows,
        )

        display.display_progress()
        display.display_monitor()

    logger.info("Importing libraries")

    # general dependencies

    from sklearn.model_selection import train_test_split

    # setting sklearn config to print all parameters including default
    import sklearn

    sklearn.set_config(print_changed_only=False)

    # define highlight function for function grid to display
    def highlight_max(s):
        is_max = s == True
        return ["background-color: lightgreen" if v else "" for v in is_max]

    # cufflinks
    import cufflinks as cf

    cf.go_offline()
    cf.set_config_file(offline=False, world_readable=True)

    logger.info("Copying data for preprocessing")

    # copy original data for pandas profiler
    data_before_preprocess = data.copy()

    # generate seed to be used globally
    seed = random.randint(150, 9000) if session_id is None else session_id

    np.random.seed(seed)

    _internal_pipeline = []

    """
    preprocessing starts here
    """

    display.update_monitor(1, "Preparing Data for Modeling")
    display.display_monitor()

    # define parameters for preprocessor

    logger.info("Declaring preprocessing parameters")

    # categorical features
    cat_features_pass = categorical_features or []

    # numeric features
    numeric_features_pass = numeric_features or []

    # drop features
    ignore_features_pass = ignore_features or []

    # date features
    date_features_pass = date_features or []

    # categorical imputation strategy
    cat_dict = {"constant": "not_available", "mode": "most frequent"}
    categorical_imputation_pass = cat_dict[categorical_imputation]

    # transformation method strategy
    trans_dict = {"yeo-johnson": "yj", "quantile": "quantile"}
    trans_method_pass = trans_dict[transformation_method]

    # pass method
    pca_dict = {
        "linear": "pca_liner",
        "kernel": "pca_kernal",
        "incremental": "incremental",
        "pls": "pls",
    }
    pca_method_pass = pca_dict[pca_method]

    # pca components
    if pca is True:
        if pca_components is None:
            if pca_method == "linear":
                pca_components_pass = 0.99
            else:
                pca_components_pass = int((len(data.columns) - 1) * 0.5)

        else:
            pca_components_pass = pca_components

    else:
        pca_components_pass = 0.99

    apply_binning_pass = False if bin_numeric_features is None else True
    features_to_bin_pass = bin_numeric_features or []

    # trignometry
    trigonometry_features_pass = ["sin", "cos", "tan"] if trigonometry_features else []

    # group features
    # =============#

    # apply grouping
    apply_grouping_pass = True if group_features is not None else False

    # group features listing
    if apply_grouping_pass is True:

        if type(group_features[0]) is str:
            group_features_pass = []
            group_features_pass.append(group_features)
        else:
            group_features_pass = group_features

    else:

        group_features_pass = [[]]

    # group names
    if apply_grouping_pass is True:

        if (group_names is None) or (len(group_names) != len(group_features_pass)):
            group_names_pass = list(np.arange(len(group_features_pass)))
            group_names_pass = [f"group_{i}" for i in group_names_pass]

        else:
            group_names_pass = group_names

    else:
        group_names_pass = []

    # feature interactions

    apply_feature_interactions_pass = (
        True if feature_interaction or feature_ratio else False
    )

    interactions_to_apply_pass = []

    if feature_interaction:
        interactions_to_apply_pass.append("multiply")

    if feature_ratio:
        interactions_to_apply_pass.append("divide")

    # unknown categorical
    unkn_dict = {"least_frequent": "least frequent", "most_frequent": "most frequent"}
    unknown_categorical_method_pass = unkn_dict[unknown_categorical_method]

    # ordinal_features
    apply_ordinal_encoding_pass = True if ordinal_features is not None else False

    ordinal_columns_and_categories_pass = (
        ordinal_features if apply_ordinal_encoding_pass else {}
    )

    apply_cardinality_reduction_pass = (
        True if high_cardinality_features is not None else False
    )

    hi_card_dict = {"frequency": "count", "clustering": "cluster"}
    cardinal_method_pass = hi_card_dict[high_cardinality_method]

    cardinal_features_pass = (
        high_cardinality_features if apply_cardinality_reduction_pass else []
    )

    display_dtypes_pass = False if silent else True

    # creating variables to be used later in the function
    train_data = data
    X_before_preprocess = data.drop(target, axis=1)
    y_before_preprocess = data[target]

    logger.info("Importing preprocessing module")

    # import library
    import pycaret.preprocess

    logger.info("Creating preprocessing pipeline")

    prep_pipe = pycaret.preprocess.Preprocess_Path_One(
        train_data=data,
        target_variable=target,
        categorical_features=cat_features_pass,
        apply_ordinal_encoding=apply_ordinal_encoding_pass,
        ordinal_columns_and_categories=ordinal_columns_and_categories_pass,
        apply_cardinality_reduction=apply_cardinality_reduction_pass,
        cardinal_method=cardinal_method_pass,
        cardinal_features=cardinal_features_pass,
        numerical_features=numeric_features_pass,
        time_features=date_features_pass,
        features_todrop=ignore_features_pass,
        numeric_imputation_strategy=numeric_imputation,
        categorical_imputation_strategy=categorical_imputation_pass,
        scale_data=normalize,
        scaling_method=normalize_method,
        Power_transform_data=transformation,
        Power_transform_method=trans_method_pass,
        apply_untrained_levels_treatment=handle_unknown_categorical,
        untrained_levels_treatment_method=unknown_categorical_method_pass,
        apply_pca=pca,
        pca_method=pca_method_pass,
        pca_variance_retained_or_number_of_components=pca_components_pass,
        apply_zero_nearZero_variance=ignore_low_variance,
        club_rare_levels=combine_rare_levels,
        rara_level_threshold_percentage=rare_level_threshold,
        apply_binning=apply_binning_pass,
        features_to_binn=features_to_bin_pass,
        remove_outliers=remove_outliers,
        outlier_contamination_percentage=outliers_threshold,
        outlier_methods=["pca"],
        remove_multicollinearity=remove_multicollinearity,
        maximum_correlation_between_features=multicollinearity_threshold,
        remove_perfect_collinearity=remove_perfect_collinearity,
        cluster_entire_data=create_clusters,
        range_of_clusters_to_try=cluster_iter,
        apply_polynomial_trigonometry_features=polynomial_features,
        max_polynomial=polynomial_degree,
        trigonometry_calculations=trigonometry_features_pass,
        top_poly_trig_features_to_select_percentage=polynomial_threshold,
        apply_grouping=apply_grouping_pass,
        features_to_group_ListofList=group_features_pass,
        group_name=group_names_pass,
        apply_feature_selection=feature_selection,
        feature_selection_top_features_percentage=feature_selection_threshold,
        feature_selection_method=feature_selection_method,
        apply_feature_interactions=apply_feature_interactions_pass,
        feature_interactions_to_apply=interactions_to_apply_pass,
        feature_interactions_top_features_to_select_percentage=interaction_threshold,
        display_types=display_dtypes_pass,  # this is for inferred input box
        target_transformation=False,  # not needed for classification
        random_state=seed,
    )

    dtypes = prep_pipe.named_steps["dtypes"]

    display.move_progress()
    logger.info("Preprocessing pipeline created successfully")

    try:
        res_type = ["quit", "Quit", "exit", "EXIT", "q", "Q", "e", "E", "QUIT", "Exit"]
        res = dtypes.response

        if res in res_type:
            sys.exit(
                "(Process Exit): setup has been interupted with user command 'quit'. setup must rerun."
            )

    except:
        logger.error(
            "(Process Exit): setup has been interupted with user command 'quit'. setup must rerun."
        )

    if not preprocess:
        prep_pipe.steps = prep_pipe.steps[:1]

    """
    preprocessing ends here
    """

    # reset pandas option
    pd.reset_option("display.max_rows")
    pd.reset_option("display.max_columns")

    logger.info("Creating global containers")

    # create an empty list for pickling later.
    experiment__ = []

    # CV params
    fold_param = fold
    fold_groups_param = fold_groups
    fold_shuffle_param = fold_shuffle

    from sklearn.model_selection import (
        StratifiedKFold,
        KFold,
        GroupKFold,
        TimeSeriesSplit,
    )

    if fold_strategy == "kfold":
        fold_generator = KFold(
            fold_param, random_state=seed, shuffle=fold_shuffle_param
        )
    elif fold_strategy == "stratifiedkfold":
        fold_generator = StratifiedKFold(
            fold_param, random_state=seed, shuffle=fold_shuffle_param
        )
    elif fold_strategy == "groupkfold":
        fold_generator = GroupKFold(fold_param)
    elif fold_strategy == "timeseries":
        fold_generator = TimeSeriesSplit(fold_param)
    else:
        fold_generator = fold_strategy

    # create n_jobs_param
    n_jobs_param = n_jobs

    cuml_version = None
    if use_gpu:
        try:
            from cuml import __version__

            cuml_version = __version__
            logger.info(f"cuml=={cuml_version}")

            cuml_version = cuml_version.split(".")
            cuml_version = (int(cuml_version[0]), int(cuml_version[1]))
        except:
            logger.warning(f"cuML not found")

        if not cuml_version >= (0, 15):
            message = f"cuML is outdated or not found. Required version is >=0.15, got {__version__}"
            if use_gpu == "Force":
                raise ImportError(message)
            else:
                logger.warning(message)

    # create gpu_n_jobs_param
    gpu_n_jobs_param = n_jobs if not use_gpu else 1

    # create create_model_container
    create_model_container = []

    # create master_model_container
    master_model_container = []

    # create display container
    display_container = []

    # create logging parameter
    logging_param = log_experiment

    # create exp_name_log param incase logging is False
    exp_name_log = "no_logging"

    # create an empty log_plots_param
    if log_plots:
        log_plots_param = True
    else:
        log_plots_param = False

    # add custom transformers to prep pipe
    if custom_pipeline:
        custom_steps = normalize_custom_transformers(custom_pipeline)
        _internal_pipeline.extend(custom_steps)

    # create a fix_imbalance_param and fix_imbalance_method_param
    fix_imbalance_param = fix_imbalance and preprocess
    fix_imbalance_method_param = fix_imbalance_method

    if fix_imbalance_method_param is None:
        fix_imbalance_model_name = "SMOTE"

    if fix_imbalance_param:
        if fix_imbalance_method_param is None:
            import six

            sys.modules["sklearn.externals.six"] = six
            from imblearn.over_sampling import SMOTE

            fix_imbalance_resampler = SMOTE(random_state=seed)
        else:
            fix_imbalance_model_name = str(fix_imbalance_method_param).split("(")[0]
            fix_imbalance_resampler = fix_imbalance_method_param
        _internal_pipeline.append(("fix_imbalance", fix_imbalance_resampler))

    prep_pipe.steps.extend(
        [step for step in _internal_pipeline if hasattr(step, "transform")]
    )

    _internal_pipeline = make_internal_pipeline(_internal_pipeline)

    logger.info(f"Internal pipeline: {_internal_pipeline}")

    # create target_param var
    target_param = target

    # create gpu_param var
    gpu_param = use_gpu

    # create stratify_param var
    stratify_param = data_split_stratify

    # determining target type
    if _is_multiclass():
        target_type = "Multiclass"
    else:
        target_type = "Binary"

    lr = LogisticRegressionClassifierContainer(globals())

    # sample estimator
    if sample_estimator is None:
        model = lr
    else:
        model = sample_estimator

    display.move_progress()

    if sampling and data.shape[0] > 25000:  # change this back to 25000

        X_train, X_test, y_train, y_test = _sample_data(
            model, seed, train_size, data_split_shuffle, display
        )

    else:
        display.update_monitor(1, "Splitting Data")
        display.display_monitor()

        _stratify_columns = _get_columns_to_stratify_by(
            X_before_preprocess, y_before_preprocess, stratify_param, target
        )

        if test_data is None:
            X_train, X_test, y_train, y_test = train_test_split(
                X_before_preprocess,
                y_before_preprocess,
                test_size=1 - train_size,
                stratify=_stratify_columns,
                random_state=seed,
                shuffle=data_split_shuffle,
            )
            train_data = pd.concat([X_train, y_train], axis=1)
            test_data = pd.concat([X_test, y_test], axis=1)

        train_data = prep_pipe.fit_transform(train_data)
        # workaround to also transform target
        dtypes.final_training_columns.append(target)
        test_data = prep_pipe.transform(test_data)

        X_train = train_data.drop(target, axis=1)
        y_train = train_data[target]

        X_test = test_data.drop(target, axis=1)
        y_test = test_data[target]

        display.move_progress()

    data = prep_pipe.transform(data)
    X = data.drop(target, axis=1)
    y = data[target]
    try:
        dtypes.final_training_columns.remove(target)
    except:
        pass

    all_models = models(force_regenerate=True, raise_errors=True)
    _all_models_internal = models(
        internal=True, force_regenerate=True, raise_errors=True
    )
    all_metrics = get_metrics()

    """
    Final display Starts
    """
    logger.info("Creating grid variables")

    if hasattr(dtypes, "replacement"):
        label_encoded = dtypes.replacement
        label_encoded = str(label_encoded).replace("'", "")
        label_encoded = str(label_encoded).replace("{", "")
        label_encoded = str(label_encoded).replace("}", "")

    else:
        label_encoded = "None"

    # generate values for grid show
    missing_values = data_before_preprocess.isna().sum().sum()
    missing_flag = True if missing_values > 0 else False

    normalize_grid = normalize_method if normalize else "None"

    transformation_grid = transformation_method if transformation else "None"

    pca_method_grid = pca_method if pca else "None"

    pca_components_grid = pca_components_pass if pca else "None"

    rare_level_threshold_grid = rare_level_threshold if combine_rare_levels else "None"

    numeric_bin_grid = False if bin_numeric_features is None else True

    outliers_threshold_grid = outliers_threshold if remove_outliers else None

    multicollinearity_threshold_grid = (
        multicollinearity_threshold if remove_multicollinearity else None
    )

    cluster_iter_grid = cluster_iter if create_clusters else None

    polynomial_degree_grid = polynomial_degree if polynomial_features else None

    polynomial_threshold_grid = (
        polynomial_threshold if polynomial_features or trigonometry_features else None
    )

    feature_selection_threshold_grid = (
        feature_selection_threshold if feature_selection else None
    )

    interaction_threshold_grid = (
        interaction_threshold if feature_interaction or feature_ratio else None
    )

    ordinal_features_grid = False if ordinal_features is None else True

    unknown_categorical_method_grid = (
        unknown_categorical_method if handle_unknown_categorical else None
    )

    group_features_grid = False if group_features is None else True

    high_cardinality_features_grid = (
        False if high_cardinality_features is None else True
    )

    high_cardinality_method_grid = (
        high_cardinality_method if high_cardinality_features_grid else None
    )

    learned_types = dtypes.learent_dtypes
    learned_types.drop(target, inplace=True)

    float_type = 0
    cat_type = 0

    for i in dtypes.learent_dtypes:
        if "float" in str(i):
            float_type += 1
        elif "object" in str(i):
            cat_type += 1
        elif "int" in str(i):
            float_type += 1

    if profile:
        print("Setup Succesfully Completed! Loading Profile Now... Please Wait!")
    else:
        if verbose:
            print("Setup Succesfully Completed!")

    functions = pd.DataFrame(
        [
            ["session_id ", seed],
            ["Target Type ", target_type],
            ["Label Encoded ", label_encoded],
            ["Original Data ", data_before_preprocess.shape],
            ["Missing Values ", missing_flag],
            ["Numeric Features ", str(float_type)],
            ["Categorical Features ", str(cat_type)],
        ]
        + (
            [
                ["Ordinal Features ", ordinal_features_grid],
                ["High Cardinality Features ", high_cardinality_features_grid],
                ["High Cardinality Method ", high_cardinality_method_grid],
            ]
            if preprocess
            else []
        )
        + [
            [
                "Sampled Data ",
                f"({X_train.shape[0] + X_test.shape[0]}, {data_before_preprocess.shape[1]})",
            ],
            ["Transformed Train Set ", X_train.shape],
            ["Transformed Test Set ", X_test.shape],
        ]
        + (
            [
                ["Numeric Imputer ", numeric_imputation],
                ["Categorical Imputer ", categorical_imputation],
                ["Unknown Categoricals Handling ", unknown_categorical_method_grid],
                ["Normalize ", normalize],
                ["Normalize Method ", normalize_grid],
                ["Transformation ", transformation],
                ["Transformation Method ", transformation_grid],
                ["PCA ", pca],
                ["PCA Method ", pca_method_grid],
                ["PCA Components ", pca_components_grid],
                ["Ignore Low Variance ", ignore_low_variance],
                ["Combine Rare Levels ", combine_rare_levels],
                ["Rare Level Threshold ", rare_level_threshold_grid],
                ["Numeric Binning ", numeric_bin_grid],
                ["Remove Outliers ", remove_outliers],
                ["Outliers Threshold ", outliers_threshold_grid],
                ["Remove Multicollinearity ", remove_multicollinearity],
                ["Multicollinearity Threshold ", multicollinearity_threshold_grid],
                ["Clustering ", create_clusters],
                ["Clustering Iteration ", cluster_iter_grid],
                ["Polynomial Features ", polynomial_features],
                ["Polynomial Degree ", polynomial_degree_grid],
                ["Trignometry Features ", trigonometry_features],
                ["Polynomial Threshold ", polynomial_threshold_grid],
                ["Group Features ", group_features_grid],
                ["Feature Selection ", feature_selection],
                ["Features Selection Threshold ", feature_selection_threshold_grid],
                ["Feature Interaction ", feature_interaction],
                ["Feature Ratio ", feature_ratio],
                ["Interaction Threshold ", interaction_threshold_grid],
                ["Fix Imbalance ", fix_imbalance_param],
                ["Fix Imbalance Method ", fix_imbalance_model_name],
            ]
            if preprocess
            else []
        )
        + [
            ["CV Generator ", type(fold_generator).__name__],
            ["CV Folds ", fold_param],
        ],
        columns=["Description", "Value"],
    )

    functions_ = functions.style.apply(highlight_max)

    display.display(functions_, clear=True)

    if profile:
        try:
            import pandas_profiling

            pf = pandas_profiling.ProfileReport(data_before_preprocess)
            display.display(pf, clear=True)
        except:
            print(
                "Data Profiler Failed. No output to show, please continue with Modeling."
            )
            logger.error(
                "Data Profiler Failed. No output to show, please continue with Modeling."
            )

    """
    Final display Ends
    """

    # log into experiment
    experiment__.append(("Classification Setup Config", functions))
    experiment__.append(("X_training Set", X_train))
    experiment__.append(("y_training Set", y_train))
    experiment__.append(("X_test Set", X_test))
    experiment__.append(("y_test Set", y_test))
    experiment__.append(("Transformation Pipeline", prep_pipe))

    # end runtime
    runtime_end = time.time()
    runtime = np.array(runtime_end - runtime_start).round(2)

    if logging_param:

        logger.info("Logging experiment in MLFlow")

        import mlflow

        if experiment_name is None:
            exp_name_ = "clf-default-name"
        else:
            exp_name_ = experiment_name

        URI = secrets.token_hex(nbytes=4)
        exp_name_log = exp_name_

        try:
            mlflow.create_experiment(exp_name_log)
        except:
            pass

        # mlflow logging
        mlflow.set_experiment(exp_name_log)

        run_name_ = f"Session Initialized {USI}"

        with mlflow.start_run(run_name=run_name_) as run:

            # Get active run to log as tag
            RunID = mlflow.active_run().info.run_id

            k = functions.copy()
            k.set_index("Description", drop=True, inplace=True)
            kdict = k.to_dict()
            params = kdict.get("Value")
            mlflow.log_params(params)

            # set tag of compare_models
            mlflow.set_tag("Source", "setup")

            import secrets

            URI = secrets.token_hex(nbytes=4)
            mlflow.set_tag("URI", URI)
            mlflow.set_tag("USI", USI)
            mlflow.set_tag("Run Time", runtime)
            mlflow.set_tag("Run ID", RunID)

            # Log the transformation pipeline
            logger.info(
                "SubProcess save_model() called =================================="
            )
            save_model(prep_pipe, "Transformation Pipeline", verbose=False)
            logger.info(
                "SubProcess save_model() end =================================="
            )
            mlflow.log_artifact("Transformation Pipeline.pkl")
            os.remove("Transformation Pipeline.pkl")

            # Log pandas profile
            if log_profile:
                import pandas_profiling

                pf = pandas_profiling.ProfileReport(data_before_preprocess)
                pf.to_file("Data Profile.html")
                mlflow.log_artifact("Data Profile.html")
                os.remove("Data Profile.html")
                display.display(functions_, clear=True)

            # Log training and testing set
            if log_data:
                X_train.join(y_train).to_csv("Train.csv")
                X_test.join(y_test).to_csv("Test.csv")
                mlflow.log_artifact("Train.csv")
                mlflow.log_artifact("Test.csv")
                os.remove("Train.csv")
                os.remove("Test.csv")

    logger.info(f"create_model_container: {len(create_model_container)}")
    logger.info(f"master_model_container: {len(master_model_container)}")
    logger.info(f"display_container: {len(display_container)}")

    logger.info(str(prep_pipe))
    logger.info("setup() succesfully completed......................................")

    gc.collect()

    return (
        X,
        y,
        X_train,
        X_test,
        y_train,
        y_test,
        seed,
        prep_pipe,
        experiment__,
        fold_shuffle_param,
        n_jobs_param,
        html_param,
        create_model_container,
        master_model_container,
        display_container,
        exp_name_log,
        logging_param,
        log_plots_param,
        USI,
        fix_imbalance_param,
        fix_imbalance_method_param,
        logger,
        data_before_preprocess,
        target_param,
        gpu_param,
        gpu_n_jobs_param,
        stratify_param,
        fold_generator,
        fold_param,
        fold_groups_param,
    )


def compare_models(
    include: Optional[
        List[Union[str, Any]]
    ] = None,  # changed whitelist to include in pycaret==2.1
    exclude: Optional[List[str]] = None,  # changed blacklist to exclude in pycaret==2.1
    fold: Optional[Union[int, Any]] = None,
    round: int = 4,
    cross_validation: bool = True,
    sort: str = "Accuracy",
    n_select: int = 1,
    budget_time: Optional[float] = None,  # added in pycaret==2.1.0
    turbo: bool = True,
    errors: str = "ignore",
    fit_kwargs: Optional[dict] = None,
    groups=None,
    verbose: bool = True,
    display: Optional[Display] = None,
) -> List[Any]:

    """
    This function train all the models available in the model library and scores them 
    using Cross Validation. The output prints a score grid with Accuracy, 
    AUC, Recall, Precision, F1, Kappa and MCC (averaged across folds).
    
    This function returns all of the models compared, sorted by the value of the selected metric.

    When turbo is set to True ('rbfsvm', 'gpc' and 'mlp') are excluded due to longer
    training time. By default turbo param is set to True.

    Example
    -------
    >>> from pycaret.datasets import get_data
    >>> juice = get_data('juice')
    >>> experiment_name = setup(data = juice,  target = 'Purchase')
    >>> best_model = compare_models() 

    This will return the averaged score grid of all the models except 'rbfsvm', 'gpc' 
    and 'mlp'. When turbo param is set to False, all models including 'rbfsvm', 'gpc' 
    and 'mlp' are used but this may result in longer training time.
    
    >>> best_model = compare_models( exclude = [ 'knn', 'gbc' ] , turbo = False) 

    This will return a comparison of all models except K Nearest Neighbour and
    Gradient Boosting Classifier.
    
    >>> best_model = compare_models( exclude = [ 'knn', 'gbc' ] , turbo = True) 

    This will return comparison of all models except K Nearest Neighbour, 
    Gradient Boosting Classifier, SVM (RBF), Gaussian Process Classifier and
    Multi Level Perceptron.
        

    >>> tuned_model = tune_model(create_model('lr'))
    >>> best_model = compare_models( include = [ 'lr', tuned_model ]) 

    This will compare a tuned Linear Regression model with an untuned one.

    Parameters
    ----------
    exclude: list of strings, default = None
        In order to omit certain models from the comparison model ID's can be passed as 
        a list of strings in exclude param. 

    include: list of strings or objects, default = None
        In order to run only certain models for the comparison, the model ID's can be 
        passed as a list of strings in include param. The list can also include estimator
        objects to be compared.

    fold: integer or scikit-learn compatible CV generator, default = None
        Controls cross-validation. If None, will use the CV generator defined in setup().
        If integer, will use KFold CV with that many folds.

    round: integer, default = 4
        Number of decimal places the metrics in the score grid will be rounded to.
  
    cross_validation: bool, default = True
        When cross_validation set to False fold parameter is ignored and models are trained
        on entire training dataset, returning metrics calculated using the train (holdout) set.

    sort: str, default = 'Accuracy'
        The scoring measure specified is used for sorting the average score grid
        Other options are 'AUC', 'Recall', 'Precision', 'F1', 'Kappa' and 'MCC'.

    n_select: int, default = 1
        Number of top_n models to return. use negative argument for bottom selection.
        for example, n_select = -3 means bottom 3 models.

    budget_time: int or float, default = None
        If not 0 or None, will terminate execution of the function after budget_time 
        minutes have passed and return results up to that point.

    turbo: bool, default = True
        When turbo is set to True, it excludes estimators that have longer
        training time.

    errors: str, default = 'ignore'
        If 'ignore', will suppress model exceptions and continue.
        If 'raise', will allow exceptions to be raised.

    fit_kwargs: dict, default = {} (empty dict)
        Dictionary of arguments passed to the fit method of the model. The parameters will be applied to all models,
        therefore it is recommended to set errors parameter to 'ignore'.

    groups: array-like, with shape (n_samples,), default = None
        Optional Group labels for the samples used while splitting the dataset into train/test set.
        Only used if a group based cross-validation generator is used (eg. GroupKFold).
        If None, will use the value set in fold_groups param in setup().

    verbose: bool, default = True
        Score grid is not printed when verbose is set to False.
    
    Returns
    -------
    score_grid
        A table containing the scores of the model across the kfolds. 
        Scoring metrics used are Accuracy, AUC, Recall, Precision, F1, 
        Kappa and MCC. Mean and standard deviation of the scores across 
        the folds are also returned.

    list
        List of fitted model objects that were compared.

    Warnings
    --------
    - compare_models() though attractive, might be time consuming with large 
      datasets. By default turbo is set to True, which excludes models that
      have longer training times. Changing turbo parameter to False may result 
      in very high training times with datasets where number of samples exceed 
      10,000.

    - If target variable is multiclass (more than 2 classes), AUC will be 
      returned as zero (0.0)

    - If cross_validation param is set to False, no models will be logged with MLFlow.

    """

    function_params_str = ", ".join([f"{k}={v}" for k, v in locals().items()])

    logger = get_logger()

    logger.info("Initializing compare_models()")
    logger.info(f"compare_models({function_params_str})")

    logger.info("Checking exceptions")

    if not fit_kwargs:
        fit_kwargs = {}

    # checking error for exclude (string)
    available_estimators = all_models.index

    if exclude != None:
        for i in exclude:
            if i not in available_estimators:
                raise ValueError(
                    f"Estimator Not Available {i}. Please see docstring for list of available estimators."
                )

    if include != None:
        for i in include:
            if isinstance(i, str):
                if i not in available_estimators:
                    raise ValueError(
                        f"Estimator {i} Not Available. Please see docstring for list of available estimators."
                    )
            elif not hasattr(i, "fit"):
                raise ValueError(
                    f"Estimator {i} does not have the required fit() method."
                )

    # include and exclude together check
    if include is not None and exclude is not None:
        raise TypeError(
            "Cannot use exclude parameter when include is used to compare models."
        )

    # checking fold parameter
    if fold is not None and not (type(fold) is int or is_sklearn_cv_generator(fold)):
        raise TypeError(
            "fold parameter must be either None, an integer or a scikit-learn compatible CV generator object."
        )

    # checking round parameter
    if type(round) is not int:
        raise TypeError("Round parameter only accepts integer value.")

    # checking budget_time parameter
    if budget_time and type(budget_time) is not int and type(budget_time) is not float:
        raise TypeError("budget_time parameter only accepts integer or float values.")

    # checking sort parameter
    if not (isinstance(sort, str) and (sort == "TT" or sort == "TT (Sec)")):
        sort = _get_metric(sort)
        if sort is None:
            raise ValueError(
                f"Sort method not supported. See docstring for list of available parameters."
            )

    # checking errors parameter
    possible_errors = ["ignore", "raise"]
    if errors not in possible_errors:
        raise ValueError(
            f"errors parameter must be one of: {', '.join(possible_errors)}."
        )

    # checking optimize parameter for multiclass
    if _is_multiclass():
        if not sort["Multiclass"]:
            raise TypeError(
                f"{sort} metric not supported for multiclass problems. See docstring for list of other optimization parameters."
            )

    """
    
    ERROR HANDLING ENDS HERE
    
    """

    fold = _get_cv_splitter(fold)

    if groups is None:
        groups = fold_groups_param

    pd.set_option("display.max_columns", 500)

    logger.info("Preparing display monitor")

    len_mod = len(all_models[all_models["Turbo"] == True]) if turbo else len(all_models)

    if include:
        len_mod = len(include)
    elif exclude:
        len_mod -= len(exclude)

    if not display:
        progress_args = {"max": (4 * len_mod) + 4 + len_mod}
        master_display_columns = (
            ["Model"] + all_metrics["Display Name"].to_list() + ["TT (Sec)"]
        )
        timestampStr = datetime.datetime.now().strftime("%H:%M:%S")
        monitor_rows = [
            ["Initiated", ". . . . . . . . . . . . . . . . . .", timestampStr],
            ["Status", ". . . . . . . . . . . . . . . . . .", "Loading Dependencies"],
            ["Estimator", ". . . . . . . . . . . . . . . . . .", "Compiling Library"],
        ]
        display = Display(
            verbose=verbose,
            html_param=html_param,
            progress_args=progress_args,
            master_display_columns=master_display_columns,
            monitor_rows=monitor_rows,
        )

        display.display_progress()
        display.display_monitor()
        display.display_master_display()

    np.random.seed(seed)

    display.move_progress()

    # defining sort parameter (making Precision equivalent to Prec. )

    if not (isinstance(sort, str) and (sort == "TT" or sort == "TT (Sec)")):
        sort = sort["Display Name"]
    else:
        sort = "TT (Sec)"

    sort_ascending = sort == "TT (Sec)"

    """
    MONITOR UPDATE STARTS
    """

    display.update_monitor(1, "Loading Estimator")
    display.display_monitor()

    """
    MONITOR UPDATE ENDS
    """

    if include:
        model_library = include
    else:
        if turbo:
            model_library = models()
            model_library = list(model_library[model_library["Turbo"] == True].index)
        else:
            model_library = list(models().index)
        if exclude:
            model_library = [x for x in model_library if x not in exclude]

    display.move_progress()

    # create URI (before loop)
    import secrets

    URI = secrets.token_hex(nbytes=4)

    master_display = None

    total_runtime_start = time.time()
    total_runtime = 0
    over_time_budget = False
    if budget_time and budget_time > 0:
        logger.info(f"Time budget is {budget_time} minutes")

    for i, model in enumerate(model_library):

        model_name = _get_model_name(model)

        if isinstance(model, str):
            logger.info(f"Initializing {model_name}")
        else:
            logger.info(f"Initializing custom model {model_name}")

        # run_time
        runtime_start = time.time()
        total_runtime += (runtime_start - total_runtime_start) / 60
        logger.info(f"Total runtime is {total_runtime} minutes")
        over_time_budget = (
            budget_time and budget_time > 0 and total_runtime > budget_time
        )
        if over_time_budget:
            logger.info(
                f"Total runtime {total_runtime} is over time budget by {total_runtime - budget_time}, breaking loop"
            )
            break
        total_runtime_start = runtime_start

        display.move_progress()

        """
        MONITOR UPDATE STARTS
        """

        display.update_monitor(2, model_name)
        display.display_monitor()

        """
        MONITOR UPDATE ENDS
        """
        display.replace_master_display(None)

        logger.info(
            "SubProcess create_model() called =================================="
        )
        if errors == "raise":
            model, model_fit_time = _create_model(
                estimator=model,
                system=False,
                verbose=False,
                display=display,
                fold=fold,
                round=round,
                cross_validation=cross_validation,
                fit_kwargs=fit_kwargs,
                groups=groups,
                refit=False,
            )
            model_results = pull(pop=True)
        else:
            try:
                model, model_fit_time = _create_model(
                    estimator=model,
                    system=False,
                    verbose=False,
                    display=display,
                    fold=fold,
                    round=round,
                    cross_validation=cross_validation,
                    fit_kwargs=fit_kwargs,
                    groups=groups,
                    refit=False,
                )
                model_results = pull(pop=True)
            except:
                logger.error(f"create_model() for {model} raised an exception:")
                logger.error(traceback.format_exc())
                continue
        logger.info("SubProcess create_model() end ==================================")

        if model is None:
            over_time_budget = True
            logger.info(f"Time budged exceeded in create_model(), breaking loop")
            break

        logger.info("Creating metrics dataframe")
        if cross_validation:
            compare_models_ = pd.DataFrame(model_results.loc["Mean"]).T
        else:
            compare_models_ = pd.DataFrame(model_results.iloc[0]).T
        compare_models_.insert(len(compare_models_.columns), "TT (Sec)", model_fit_time)
        compare_models_.insert(0, "Model", model_name)
        compare_models_.insert(0, "Object", [model])
        compare_models_.insert(0, "index", [i])
        compare_models_.set_index("index", drop=True, inplace=True)
        if master_display is None:
            master_display = compare_models_
        else:
            master_display = pd.concat(
                [master_display, compare_models_], ignore_index=True
            )
        master_display = master_display.round(round)
        master_display = master_display.sort_values(by=sort, ascending=sort_ascending)
        master_display.reset_index(drop=True, inplace=True)

        master_display_ = master_display.drop("Object", axis=1).style.set_precision(
            round
        )
        master_display_ = master_display_.set_properties(**{"text-align": "left"})
        master_display_ = master_display_.set_table_styles(
            [dict(selector="th", props=[("text-align", "left")])]
        )

        display.replace_master_display(master_display_)

        display.display_master_display()
        # end runtime
        runtime_end = time.time()
        runtime = np.array(runtime_end - runtime_start).round(2)

        """
        MLflow logging starts here
        """

        if logging_param and cross_validation:

            avgs_dict_log = {
                k: v
                for k, v in compare_models_.drop(
                    ["Object", "Model", "TT (Sec)"], axis=1
                )
                .iloc[0]
                .items()
            }

            try:
                _mlflow_log_model(
                    model=model,
                    model_results=model_results,
                    score_dict=avgs_dict_log,
                    source="compare_models",
                    runtime=runtime,
                    model_fit_time=model_fit_time,
                    _prep_pipe=prep_pipe,
                    log_plots=False,
                    URI=URI,
                    display=display,
                )
            except:
                logger.error(f"_mlflow_log_model() for {model} raised an exception:")
                logger.error(traceback.format_exc())

    display.move_progress()

    def highlight_max(s):
        to_highlight = s == s.max()
        return ["background-color: yellow" if v else "" for v in to_highlight]

    def highlight_cols(s):
        color = "lightgrey"
        return f"background-color: {color}"

    compare_models_ = (
        master_display.drop("Object", axis=1)
        .style.apply(highlight_max, subset=master_display.columns[2:],)
        .applymap(highlight_cols, subset=["TT (Sec)"])
    )
    compare_models_ = compare_models_.set_precision(round)
    compare_models_ = compare_models_.set_properties(**{"text-align": "left"})
    compare_models_ = compare_models_.set_table_styles(
        [dict(selector="th", props=[("text-align", "left")])]
    )

    display.move_progress()

    display.update_monitor(1, "Compiling Final Models")
    display.display_monitor()

    sorted_models = master_display["Object"].to_list()

    if n_select < 0:
        sorted_models = sorted_models[n_select:]
    else:
        sorted_models = sorted_models[:n_select]

    sorted_models = [
        _create_model(
            estimator=model,
            system=False,
            verbose=False,
            fold=fold,
            round=round,
            cross_validation=False,
            predict=False,
            fit_kwargs=fit_kwargs,
            groups=groups,
        )[0]
        for model in sorted_models
    ]

    display.display(compare_models_, clear=True)

    pd.reset_option("display.max_columns")

    # store in display container
    display_container.append(compare_models_.data)

    logger.info(f"create_model_container: {len(create_model_container)}")
    logger.info(f"master_model_container: {len(master_model_container)}")
    logger.info(f"display_container: {len(display_container)}")

    logger.info(str(sorted_models))
    logger.info(
        "compare_models() succesfully completed......................................"
    )

    return sorted_models


def create_model(
    estimator,
    fold: Optional[Union[int, Any]] = None,
    round: int = 4,
    cross_validation: bool = True,
    fit_kwargs: Optional[dict] = None,
    groups=None,
    verbose: bool = True,
    display: Optional[Display] = None,  # added in pycaret==2.2.0
    **kwargs,
) -> Any:
    """  
    This function creates a model and scores it using Cross Validation. 
    The output prints a score grid that shows Accuracy, AUC, Recall, Precision, 
    F1, Kappa and MCC by fold (default = 10 Fold). 

    This function returns a trained model object. 

    setup() function must be called before using create_model()

    Example
    -------
    >>> from pycaret.datasets import get_data
    >>> juice = get_data('juice')
    >>> experiment_name = setup(data = juice,  target = 'Purchase')
    >>> lr = create_model('lr')

    This will create a trained Logistic Regression model.

    Parameters
    ----------
    estimator : str / object, default = None
        Enter ID of the estimators available in model library or pass an untrained model 
        object consistent with fit / predict API to train and evaluate model. All 
        estimators support binary or multiclass problem. List of estimators in model 
        library (ID - Name):

        * 'lr' - Logistic Regression             
        * 'knn' - K Nearest Neighbour            
        * 'nb' - Naive Bayes             
        * 'dt' - Decision Tree Classifier                   
        * 'svm' - SVM - Linear Kernel	            
        * 'rbfsvm' - SVM - Radial Kernel               
        * 'gpc' - Gaussian Process Classifier                  
        * 'mlp' - Multi Level Perceptron                  
        * 'ridge' - Ridge Classifier                
        * 'rf' - Random Forest Classifier                   
        * 'qda' - Quadratic Discriminant Analysis                  
        * 'ada' - Ada Boost Classifier                 
        * 'gbc' - Gradient Boosting Classifier                  
        * 'lda' - Linear Discriminant Analysis                  
        * 'et' - Extra Trees Classifier                   
        * 'xgboost' - Extreme Gradient Boosting              
        * 'lightgbm' - Light Gradient Boosting              
        * 'catboost' - CatBoost Classifier             

    fold: integer or scikit-learn compatible CV generator, default = None
        Controls cross-validation. If None, will use the CV generator defined in setup().
        If integer, will use KFold CV with that many folds.

    round: integer, default = 4
        Number of decimal places the metrics in the score grid will be rounded to. 

    cross_validation: bool, default = True
        When cross_validation set to False fold parameter is ignored and model is trained
        on entire training dataset, returning metrics calculated using the train (holdout) set.

    fit_kwargs: dict, default = {} (empty dict)
        Dictionary of arguments passed to the fit method of the model.

    groups: array-like, with shape (n_samples,), default = None
        Optional Group labels for the samples used while splitting the dataset into train/test set.
        Only used if a group based cross-validation generator is used (eg. GroupKFold).
        If None, will use the value set in fold_groups param in setup().

    verbose: bool, default = True
        Score grid is not printed when verbose is set to False.

    **kwargs: 
        Additional keyword arguments to pass to the estimator.

    Returns
    -------
    score_grid
        A table containing the scores of the model across the kfolds. 
        Scoring metrics used are Accuracy, AUC, Recall, Precision, F1, 
        Kappa and MCC. Mean and standard deviation of the scores across 
        the folds are highlighted in yellow.

    model
        trained model object

    Warnings
    --------
    - 'svm' and 'ridge' doesn't support predict_proba method. As such, AUC will be
      returned as zero (0.0)
     
    - If target variable is multiclass (more than 2 classes), AUC will be returned 
      as zero (0.0)

    - 'rbfsvm' and 'gpc' uses non-linear kernel and hence the fit time complexity is 
      more than quadratic. These estimators are hard to scale on datasets with more 
      than 10,000 samples.

    - If cross_validation param is set to False, model will not be logged with MLFlow.

    """
    return _create_model(
        estimator,
        fold=fold,
        round=round,
        cross_validation=cross_validation,
        fit_kwargs=fit_kwargs,
        groups=groups,
        verbose=verbose,
        display=display,
        **kwargs,
    )


def _create_model(
    estimator,
    fold: Optional[Union[int, Any]] = None,
    round: int = 4,
    cross_validation: bool = True,
    predict: bool = True,
    fit_kwargs: Optional[dict] = None,
    groups=None,
    refit: bool = True,
    verbose: bool = True,
    system: bool = True,
    X_train_data: Optional[pd.DataFrame] = None,  # added in pycaret==2.2.0
    y_train_data: Optional[pd.DataFrame] = None,  # added in pycaret==2.2.0
    display: Optional[Display] = None,  # added in pycaret==2.2.0
    **kwargs,
) -> Any:

    """  
    This is an internal version of the create_model function.

    This function creates a model and scores it using Cross Validation. 
    The output prints a score grid that shows Accuracy, AUC, Recall, Precision, 
    F1, Kappa and MCC by fold (default = 10 Fold). 

    This function returns a trained model object. 

    setup() function must be called before using create_model()

    Example
    -------
    >>> from pycaret.datasets import get_data
    >>> juice = get_data('juice')
    >>> experiment_name = setup(data = juice,  target = 'Purchase')
    >>> lr = create_model('lr')

    This will create a trained Logistic Regression model.

    Parameters
    ----------
    estimator : str / object, default = None
        Enter ID of the estimators available in model library or pass an untrained model 
        object consistent with fit / predict API to train and evaluate model. All 
        estimators support binary or multiclass problem. List of estimators in model 
        library (ID - Name):

        * 'lr' - Logistic Regression             
        * 'knn' - K Nearest Neighbour            
        * 'nb' - Naive Bayes             
        * 'dt' - Decision Tree Classifier                   
        * 'svm' - SVM - Linear Kernel	            
        * 'rbfsvm' - SVM - Radial Kernel               
        * 'gpc' - Gaussian Process Classifier                  
        * 'mlp' - Multi Level Perceptron                  
        * 'ridge' - Ridge Classifier                
        * 'rf' - Random Forest Classifier                   
        * 'qda' - Quadratic Discriminant Analysis                  
        * 'ada' - Ada Boost Classifier                 
        * 'gbc' - Gradient Boosting Classifier                  
        * 'lda' - Linear Discriminant Analysis                  
        * 'et' - Extra Trees Classifier                   
        * 'xgboost' - Extreme Gradient Boosting              
        * 'lightgbm' - Light Gradient Boosting              
        * 'catboost' - CatBoost Classifier             

    fold: integer or scikit-learn compatible CV generator, default = None
        Controls cross-validation. If None, will use the CV generator defined in setup().
        If integer, will use KFold CV with that many folds.

    round: integer, default = 4
        Number of decimal places the metrics in the score grid will be rounded to. 

    cross_validation: bool, default = True
        When cross_validation set to False fold parameter is ignored and model is trained
        on entire training dataset.

    predict: bool, default = True
        Whether to predict model on holdout if cross_validation == False.

    fit_kwargs: dict, default = {} (empty dict)
        Dictionary of arguments passed to the fit method of the model.

    groups: array-like, with shape (n_samples,), default = None
        Optional Group labels for the samples used while splitting the dataset into train/test set.
        Only used if a group based cross-validation generator is used (eg. GroupKFold).
        If None, will use the value set in fold_groups param in setup().

    refit: bool, default = True
        Whether to refit the model on the entire dataset after CV. Ignored if cross_validation == False.

    verbose: bool, default = True
        Score grid is not printed when verbose is set to False.

    system: bool, default = True
        Must remain True all times. Only to be changed by internal functions.
        If False, method will return a tuple of model and the model fit time.

    X_train_data: pandas.DataFrame, default = None
        If not None, will use this dataframe as training features.
        Intended to be only changed by internal functions.

    y_train_data: pandas.DataFrame, default = None
        If not None, will use this dataframe as training target.
        Intended to be only changed by internal functions.

    **kwargs: 
        Additional keyword arguments to pass to the estimator.

    Returns
    -------
    score_grid
        A table containing the scores of the model across the kfolds. 
        Scoring metrics used are Accuracy, AUC, Recall, Precision, F1, 
        Kappa and MCC. Mean and standard deviation of the scores across 
        the folds are highlighted in yellow.

    model
        trained model object

    Warnings
    --------
    - 'svm' and 'ridge' doesn't support predict_proba method. As such, AUC will be
      returned as zero (0.0)
     
    - If target variable is multiclass (more than 2 classes), AUC will be returned 
      as zero (0.0)

    - 'rbfsvm' and 'gpc' uses non-linear kernel and hence the fit time complexity is 
      more than quadratic. These estimators are hard to scale on datasets with more 
      than 10,000 samples.

    - If cross_validation param is set to False, model will not be logged with MLFlow.

    """

    function_params_str = ", ".join([f"{k}={v}" for k, v in locals().items()])

    logger = get_logger()

    logger.info("Initializing create_model()")
    logger.info(f"create_model({function_params_str})")

    logger.info("Checking exceptions")

    # run_time
    runtime_start = time.time()

    available_estimators = set(_all_models_internal.index)

    if not fit_kwargs:
        fit_kwargs = {}

    # only raise exception of estimator is of type string.
    if isinstance(estimator, str):
        if estimator not in available_estimators:
            raise ValueError(
                f"Estimator {estimator} not available. Please see docstring for list of available estimators."
            )
    elif not hasattr(estimator, "fit"):
        raise ValueError(
            f"Estimator {estimator} does not have the required fit() method."
        )

    # checking fold parameter
    if fold is not None and not (type(fold) is int or is_sklearn_cv_generator(fold)):
        raise TypeError(
            "fold parameter must be either None, an integer or a scikit-learn compatible CV generator object."
        )

    # checking round parameter
    if type(round) is not int:
        raise TypeError("Round parameter only accepts integer value.")

    # checking verbose parameter
    if type(verbose) is not bool:
        raise TypeError("Verbose parameter can only take argument as True or False.")

    # checking system parameter
    if type(system) is not bool:
        raise TypeError("System parameter can only take argument as True or False.")

    # checking cross_validation parameter
    if type(cross_validation) is not bool:
        raise TypeError(
            "cross_validation parameter can only take argument as True or False."
        )

    """
    
    ERROR HANDLING ENDS HERE
    
    """

    if groups is None:
        groups = fold_groups_param

    if not display:
        progress_args = {"max": 4}
        master_display_columns = all_metrics["Display Name"].to_list()
        timestampStr = datetime.datetime.now().strftime("%H:%M:%S")
        monitor_rows = [
            ["Initiated", ". . . . . . . . . . . . . . . . . .", timestampStr],
            ["Status", ". . . . . . . . . . . . . . . . . .", "Loading Dependencies"],
        ]
        display = Display(
            verbose=verbose,
            html_param=html_param,
            progress_args=progress_args,
            master_display_columns=master_display_columns,
            monitor_rows=monitor_rows,
        )
        display.display_progress()
        display.display_monitor()
        display.display_master_display()

    logger.info("Importing libraries")

    # general dependencies

    np.random.seed(seed)

    logger.info("Copying training dataset")

    # Storing X_train and y_train in data_X and data_y parameter
    data_X = X_train.copy() if X_train_data is None else X_train_data.copy()
    data_y = y_train.copy() if y_train_data is None else y_train_data.copy()

    # reset index
    data_X.reset_index(drop=True, inplace=True)
    data_y.reset_index(drop=True, inplace=True)

    display.move_progress()

    logger.info("Defining folds")

    # cross validation setup starts here
    cv = _get_cv_splitter(fold)

    logger.info("Declaring metric variables")

    """
    MONITOR UPDATE STARTS
    """
    display.update_monitor(1, "Selecting Estimator")
    display.display_monitor()
    """
    MONITOR UPDATE ENDS
    """

    logger.info("Importing untrained model")

    if isinstance(estimator, str) and estimator in available_estimators:
        model_definition = _all_models_internal.loc[estimator]
        model_args = model_definition["Args"]
        model_args = {**model_args, **kwargs}
        model = model_definition["Class"](**model_args)
        full_name = model_definition["Name"]
    else:
        logger.info("Declaring custom model")

        model = clone(estimator)
        model.set_params(**kwargs)

        full_name = _get_model_name(model)

    logger.info(f"{full_name} Imported succesfully")

    display.move_progress()

    """
    MONITOR UPDATE STARTS
    """
    if not cross_validation:
        display.update_monitor(1, f"Fitting {str(full_name)}")
    else:
        display.update_monitor(1, "Initializing CV")

    display.display_monitor()
    """
    MONITOR UPDATE ENDS
    """

    if not cross_validation:

        with estimator_pipeline(_internal_pipeline, model) as pipeline_with_model:
            fit_kwargs = _get_pipeline_fit_kwargs(pipeline_with_model, fit_kwargs)
            logger.info("Cross validation set to False")

            logger.info("Fitting Model")
            model_fit_start = time.time()
            with io.capture_output():
                pipeline_with_model.fit(data_X, data_y, **fit_kwargs)
            model_fit_end = time.time()

            model_fit_time = np.array(model_fit_end - model_fit_start).round(2)

            display.move_progress()

            if predict:
                predict_model(pipeline_with_model, verbose=False)
                model_results = pull(pop=True).drop("Model", axis=1)

                display_container.append(model_results)

                display.display(
                    model_results, clear=system, override=False if not system else None
                )

                logger.info(f"display_container: {len(display_container)}")

        display.move_progress()

        logger.info(str(model))
        logger.info(
            "create_models() succesfully completed......................................"
        )

        gc.collect()

        if not system:
            return (model, model_fit_time)
        return model

    """
    MONITOR UPDATE STARTS
    """
    display.update_monitor(1, f"Fitting {_get_cv_n_folds(fold)} Folds")
    display.display_monitor()
    """
    MONITOR UPDATE ENDS
    """

    from sklearn.model_selection import cross_validate

    metrics_dict = dict(zip(all_metrics.index, all_metrics["Scorer"]))

    logger.info("Starting cross validation")

    n_jobs = gpu_n_jobs_param
    from sklearn.gaussian_process import GaussianProcessClassifier

    # special case to prevent running out of memory
    if isinstance(model, GaussianProcessClassifier):
        n_jobs = 1

    with estimator_pipeline(_internal_pipeline, model) as pipeline_with_model:
        fit_kwargs = _get_pipeline_fit_kwargs(pipeline_with_model, fit_kwargs)
        logger.info(f"Cross validating with n_jobs={n_jobs}")

        scores = cross_validate(
            pipeline_with_model,
            data_X,
            data_y,
            cv=cv,
            groups=groups,
            scoring=metrics_dict,
            fit_params=fit_kwargs,
            n_jobs=n_jobs,
            return_train_score=False,
            error_score=0,
        )

        score_dict = dict(
            zip([f"test_{x}" for x in all_metrics.index], all_metrics["Display Name"])
        )
        score_dict = {v: scores[k] for k, v in score_dict.items()}

        logger.info("Calculating mean and std")

        avgs_dict = {k: [np.mean(v), np.std(v)] for k, v in score_dict.items()}

        display.move_progress()

        logger.info("Creating metrics dataframe")

        model_results = pd.DataFrame(score_dict)
        model_avgs = pd.DataFrame(avgs_dict, index=["Mean", "SD"],)

        model_results = model_results.append(model_avgs)
        model_results = model_results.round(round)

        # yellow the mean
        model_results = color_df(model_results, "yellow", ["Mean"], axis=1)
        model_results = model_results.set_precision(round)

        # refitting the model on complete X_train, y_train
        display.update_monitor(1, "Finalizing Model")
        display.display_monitor()

        if refit:
            model_fit_start = time.time()
            logger.info("Finalizing model")
            with io.capture_output():
                pipeline_with_model.fit(data_X, data_y, **fit_kwargs)
            model_fit_end = time.time()

            model_fit_time = np.array(model_fit_end - model_fit_start).round(2)
        else:
            model_fit_time = np.mean(scores["fit_time"])

        # end runtime
        runtime_end = time.time()
        runtime = np.array(runtime_end - runtime_start).round(2)

        # mlflow logging
        if logging_param and system and refit:

            avgs_dict_log = avgs_dict.copy()
            avgs_dict_log = {k: v[0] for k, v in avgs_dict_log.items()}

            try:
                _mlflow_log_model(
                    model=pipeline_with_model,
                    model_results=model_results,
                    score_dict=avgs_dict_log,
                    source="create_model",
                    runtime=runtime,
                    model_fit_time=model_fit_time,
                    _prep_pipe=prep_pipe,
                    log_plots=log_plots_param,
                    display=display,
                )
            except:
                logger.error(
                    f"_mlflow_log_model() for {pipeline_with_model} raised an exception:"
                )
                logger.error(traceback.format_exc())

        display.move_progress()

    logger.info("Uploading results into container")

    # storing results in create_model_container
    create_model_container.append(model_results.data)
    display_container.append(model_results.data)

    # storing results in master_model_container
    logger.info("Uploading model into container now")
    master_model_container.append(model)

    display.display(model_results, clear=system, override=False if not system else None)

    logger.info(f"create_model_container: {len(create_model_container)}")
    logger.info(f"master_model_container: {len(master_model_container)}")
    logger.info(f"display_container: {len(display_container)}")

    logger.info(str(model))
    logger.info(
        "create_model() succesfully completed......................................"
    )
    gc.collect()

    if not system:
        return (model, model_fit_time)

    return model


def tune_model(
    estimator,
    fold: Optional[Union[int, Any]] = None,
    round: int = 4,
    n_iter: int = 10,
    custom_grid: Optional[Union[Dict[str, list], Any]] = None,
    optimize: str = "Accuracy",
    custom_scorer=None,  # added in pycaret==2.1 - depreciated
    search_library: str = "scikit-learn",
    search_algorithm: Optional[str] = None,
    early_stopping: Any = "asha",
    early_stopping_max_iters: int = 10,
    choose_better: bool = False,
    fit_kwargs: Optional[dict] = None,
    groups=None,
    verbose: bool = True,
    display: Optional[Display] = None,
    **kwargs,
) -> Any:

    """
    This function tunes the hyperparameters of a model and scores it using Cross Validation.
    The output prints a score grid that shows Accuracy, AUC, Recall
    Precision, F1, Kappa and MCC by fold (by default = 10 Folds).

    This function returns a trained model object.  

    Example
    -------
    >>> from pycaret.datasets import get_data
    >>> juice = get_data('juice')
    >>> experiment_name = setup(data = juice,  target = 'Purchase')
    >>> xgboost = create_model('xgboost')
    >>> tuned_xgboost = tune_model(xgboost) 

    This will tune the hyperparameters of Extreme Gradient Boosting Classifier.


    Parameters
    ----------
    estimator : object, default = None

    fold: integer or scikit-learn compatible CV generator, default = None
        Controls cross-validation. If None, will use the CV generator defined in setup().
        If integer, will use KFold CV with that many folds.

    round: integer, default = 4
        Number of decimal places the metrics in the score grid will be rounded to. 

    n_iter: integer, default = 10
        Number of iterations within the Random Grid Search. For every iteration, 
        the model randomly selects one value from the pre-defined grid of 
        hyperparameters.

    custom_grid: dictionary, default = None
        To use custom hyperparameters for tuning pass a dictionary with parameter name
        and values to be iterated. When set to None it uses pre-defined tuning grid.
        Custom grids must be in a format supported by the chosen search library.

    optimize: str, default = 'Accuracy'
        Measure used to select the best model through hyperparameter tuning.
        Can be either a string representing a metric or a custom scorer object
        created using sklearn.make_scorer. 

    custom_scorer: object, default = None
        Will be eventually depreciated.
        custom_scorer can be passed to tune hyperparameters of the model. It must be
        created using sklearn.make_scorer. 

    search_library: str, default = 'scikit-learn'
        The search library used to tune hyperparameters.
        Possible values:

        - 'scikit-learn' - default, requires no further installation
        - 'scikit-optimize' - scikit-optimize. ``pip install scikit-optimize`` https://scikit-optimize.github.io/stable/
        - 'tune-sklearn' - Ray Tune scikit API. Does not support GPU models.
          ``pip install tune-sklearn ray[tune]`` https://github.com/ray-project/tune-sklearn
        - 'optuna' - Optuna. ``pip install optuna`` https://optuna.org/

    search_algorithm: str, default = None
        The search algorithm to be used for finding the best hyperparameters.
        Selection of search algorithms depends on the search_library parameter.
        Some search algorithms require additional libraries to be installed.
        If None, will use search library-specific default algorith.
        'scikit-learn' possible values:

        - 'random' - randomized search (default)
        - 'grid' - grid search

        'scikit-optimize' possible values:

        - 'bayesian' - Bayesian search (default)

        'tune-sklearn' possible values:

        - 'random' - randomized search (default)
        - 'grid' - grid search
        - 'bayesian' - Bayesian search using scikit-optimize
          ``pip install scikit-optimize``
        - 'hyperopt' - Tree-structured Parzen Estimator search using Hyperopt 
          ``pip install hyperopt``
        - 'bohb' - Bayesian search using HpBandSter 
          ``pip install hpbandster ConfigSpace``

        'optuna' possible values:

        - 'random' - randomized search
        - 'tpe' - Tree-structured Parzen Estimator search (default)

    early_stopping: bool or str or object, default = 'asha'
        Use early stopping to stop fitting to a hyperparameter configuration 
        if it performs poorly. Ignored if search_library is ``scikit-learn``, or
        if the estimator doesn't have partial_fit attribute.
        If False or None, early stopping will not be used.
        Can be either an object accepted by the search library or one of the
        following:

        - 'asha' for Asynchronous Successive Halving Algorithm
        - 'hyperband' for Hyperband
        - 'median' for median stopping rule
        - If False or None, early stopping will not be used.

        More info for Optuna - https://optuna.readthedocs.io/en/stable/reference/pruners.html
        More info for Ray Tune (tune-sklearn) - https://docs.ray.io/en/master/tune/api_docs/schedulers.html

    early_stopping_max_iters: int, default = 10
        Maximum number of epochs to run for each sampled configuration.
        Ignored if early_stopping is False or None.

    choose_better: bool, default = False
        When set to set to True, base estimator is returned when the performance doesn't 
        improve by tune_model. This gurantees the returned object would perform atleast 
        equivalent to base estimator created using create_model or model returned by 
        compare_models.

    fit_kwargs: dict, default = {} (empty dict)
        Dictionary of arguments passed to the fit method of the tuner.

    groups: array-like, with shape (n_samples,), default = None
        Optional Group labels for the samples used while splitting the dataset into train/test set.
        Only used if a group based cross-validation generator is used (eg. GroupKFold).
        If None, will use the value set in fold_groups param in setup().

    verbose: bool, default = True
        Score grid is not printed when verbose is set to False.

    **kwargs: 
        Additional keyword arguments to pass to the optimizer.

    Returns
    -------
    score_grid
        A table containing the scores of the model across the kfolds. 
        Scoring metrics used are Accuracy, AUC, Recall, Precision, F1, 
        Kappa and MCC. Mean and standard deviation of the scores across 
        the folds are also returned.

    model
        Trained and tuned model object. 

    Notes
    -----

    - If a StackingClassifier is passed, the hyperparameters of the meta model (final_estimator)
      will be tuned.

    Warnings
    --------

    - Using 'Grid' search algorithm with default parameter grids may result in very
      long computation.


    """
    function_params_str = ", ".join([f"{k}={v}" for k, v in locals().items()])

    logger = get_logger()

    logger.info("Initializing tune_model()")
    logger.info(f"tune_model({function_params_str})")

    logger.info("Checking exceptions")

    # run_time
    runtime_start = time.time()

    if not fit_kwargs:
        fit_kwargs = {}

    # checking estimator if string
    if type(estimator) is str:
        raise TypeError(
            "The behavior of tune_model in version 1.0.1 is changed. Please pass trained model object."
        )

    # Check for estimator
    if not hasattr(estimator, "fit"):
        raise ValueError(
            f"Estimator {estimator} does not have the required fit() method."
        )

    # restrict VotingClassifier
    if hasattr(estimator, "voting"):
        raise TypeError("VotingClassifier not allowed under tune_model().")

    # checking fold parameter
    if fold is not None and not (type(fold) is int or is_sklearn_cv_generator(fold)):
        raise TypeError(
            "fold parameter must be either None, an integer or a scikit-learn compatible CV generator object."
        )

    # checking round parameter
    if type(round) is not int:
        raise TypeError("Round parameter only accepts integer value.")

    # checking n_iter parameter
    if type(n_iter) is not int:
        raise TypeError("n_iter parameter only accepts integer value.")

    # checking early_stopping parameter
    possible_early_stopping = ["asha", "Hyperband", "Median"]
    if (
        isinstance(early_stopping, str)
        and early_stopping not in possible_early_stopping
    ):
        raise TypeError(
            f"early_stopping parameter must be one of {', '.join(possible_early_stopping)}"
        )

    # checking early_stopping_max_iters parameter
    if type(early_stopping_max_iters) is not int:
        raise TypeError(
            "early_stopping_max_iters parameter only accepts integer value."
        )

    # checking search_library parameter
    possible_search_libraries = [
        "scikit-learn",
        "scikit-optimize",
        "tune-sklearn",
        "optuna",
    ]
    search_library = search_library.lower()
    if search_library not in possible_search_libraries:
        raise ValueError(
            f"search_library parameter must be one of {', '.join(possible_search_libraries)}"
        )

    if search_library == "scikit-optimize":
        try:
            import skopt
        except ImportError:
            raise ImportError(
                "'scikit-optimize' requires scikit-optimize package to be installed. Do: pip install scikit-optimize"
            )

        if not search_algorithm:
            search_algorithm = "bayesian"

        possible_search_algorithms = ["bayesian"]
        if search_algorithm not in possible_search_algorithms:
            raise ValueError(
                f"For 'scikit-optimize' search_algorithm parameter must be one of {', '.join(possible_search_algorithms)}"
            )

    elif search_library == "tune-sklearn":
        try:
            import tune_sklearn
        except ImportError:
            raise ImportError(
                "'tune-sklearn' requires tune_sklearn package to be installed. Do: pip install tune-sklearn ray[tune]"
            )

        if not search_algorithm:
            search_algorithm = "random"

        possible_search_algorithms = ["random", "grid", "bayesian", "hyperopt", "bohb"]
        if search_algorithm not in possible_search_algorithms:
            raise ValueError(
                f"For 'tune-sklearn' search_algorithm parameter must be one of {', '.join(possible_search_algorithms)}"
            )

        if search_algorithm == "bohb":
            try:
                from ray.tune.suggest.bohb import TuneBOHB
                from ray.tune.schedulers import HyperBandForBOHB
                import ConfigSpace as CS
                import hpbandster
            except ImportError:
                raise ImportError(
                    "It appears that either HpBandSter or ConfigSpace is not installed. Do: pip install hpbandster ConfigSpace"
                )
        elif search_algorithm == "hyperopt":
            try:
                from ray.tune.suggest.hyperopt import HyperOptSearch
                from hyperopt import hp
            except ImportError:
                raise ImportError(
                    "It appears that hyperopt is not installed. Do: pip install hyperopt"
                )
        elif search_algorithm == "bayesian":
            try:
                import skopt
            except ImportError:
                raise ImportError(
                    "It appears that scikit-optimize is not installed. Do: pip install scikit-optimize"
                )

    elif search_library == "optuna":
        try:
            import optuna
        except ImportError:
            raise ImportError(
                "'optuna' requires optuna package to be installed. Do: pip install optuna"
            )

        if not search_algorithm:
            search_algorithm = "tpe"

        possible_search_algorithms = ["random", "tpe"]
        if search_algorithm not in possible_search_algorithms:
            raise ValueError(
                f"For 'optuna' search_algorithm parameter must be one of {', '.join(possible_search_algorithms)}"
            )
    else:
        if not search_algorithm:
            search_algorithm = "random"

        possible_search_algorithms = ["random", "grid"]
        if search_algorithm not in possible_search_algorithms:
            raise ValueError(
                f"For 'scikit-learn' search_algorithm parameter must be one of {', '.join(possible_search_algorithms)}"
            )

    if custom_scorer is not None:
        optimize = custom_scorer
        warnings.warn(
            "custom_scorer parameter will be depreciated, use optimize instead",
            DeprecationWarning,
            stacklevel=2,
        )

    if isinstance(optimize, str):
        # checking optimize parameter
        optimize = _get_metric(optimize)
        if optimize is None:
            raise ValueError(
                "Optimize method not supported. See docstring for list of available parameters."
            )

        # checking optimize parameter for multiclass
        if _is_multiclass():
            if not optimize["Multiclass"]:
                raise TypeError(
                    "Optimization metric not supported for multiclass problems. See docstring for list of other optimization parameters."
                )
    else:
        logger.info(f"optimize set to user defined function {optimize}")

    # checking verbose parameter
    if type(verbose) is not bool:
        raise TypeError("Verbose parameter can only take argument as True or False.")

    """
    
    ERROR HANDLING ENDS HERE
    
    """

    fold = _get_cv_splitter(fold)

    if groups is None:
        groups = fold_groups_param

    if not display:
        progress_args = {"max": 3 + 4}
        master_display_columns = all_metrics["Display Name"].to_list()
        timestampStr = datetime.datetime.now().strftime("%H:%M:%S")
        monitor_rows = [
            ["Initiated", ". . . . . . . . . . . . . . . . . .", timestampStr],
            ["Status", ". . . . . . . . . . . . . . . . . .", "Loading Dependencies"],
        ]
        display = Display(
            verbose=verbose,
            html_param=html_param,
            progress_args=progress_args,
            master_display_columns=master_display_columns,
            monitor_rows=monitor_rows,
        )

        display.display_progress()
        display.display_monitor()
        display.display_master_display()

    # ignore warnings

    warnings.filterwarnings("ignore")

    logger.info("Importing libraries")

    # general dependencies

    import logging

    np.random.seed(seed)

    logger.info("Copying training dataset")
    # Storing X_train and y_train in data_X and data_y parameter
    data_X = X_train.copy()
    data_y = y_train.copy()

    # reset index
    data_X.reset_index(drop=True, inplace=True)
    data_y.reset_index(drop=True, inplace=True)

    display.move_progress()

    # setting optimize parameter

    compare_dimension = optimize["Display Name"]
    optimize = optimize["Scorer"]

    # convert trained estimator into string name for grids

    logger.info("Checking base model")

    model = clone(estimator)
    is_stacked_model = False

    base_estimator = model

    if hasattr(base_estimator, "final_estimator"):
        logger.info("Model is stacked, using the definition of the meta-model")
        is_stacked_model = True
        base_estimator = base_estimator.final_estimator

    estimator_id = _get_model_id(base_estimator)

    estimator_definition = _all_models_internal.loc[estimator_id]
    estimator_name = estimator_definition["Name"]
    logger.info(f"Base model : {estimator_name}")

    if search_library == "tune-sklearn" and estimator_definition["GPU Enabled"]:
        raise ValueError("tune-sklearn not supported for GPU enabled models.")

    display.move_progress()

    logger.info("Declaring metric variables")

    """
    MONITOR UPDATE STARTS
    """

    display.update_monitor(1, "Searching Hyperparameters")
    display.display_monitor()

    """
    MONITOR UPDATE ENDS
    """

    logger.info("Defining Hyperparameters")

    if custom_grid is not None:
        param_grid = custom_grid
    elif search_library == "scikit-learn" or (
        search_library == "tune-sklearn"
        and (search_algorithm == "grid" or search_algorithm == "random")
    ):
        param_grid = estimator_definition["Tune Grid"]
    else:
        param_grid = estimator_definition["Tune Distributions"]

    if not param_grid:
        raise ValueError(
            "parameter grid for tuning is empty. If passing custom_grid, make sure that it is not empty. If not passing custom_grid, the passed estimator does not have a built-in tuning grid."
        )

    suffixes = []

    if is_stacked_model:
        logger.info("Stacked model passed, will tune meta model hyperparameters")
        suffixes.append("final_estimator")

    with estimator_pipeline(_internal_pipeline, model) as pipeline_with_model:
        fit_kwargs = _get_pipeline_fit_kwargs(pipeline_with_model, fit_kwargs)

        suffixes.append("actual_estimator")

        suffixes = "__".join(reversed(suffixes))

        param_grid = {f"{suffixes}__{k}": v for k, v in param_grid.items()}

        search_kwargs = {**estimator_definition["Tune Args"], **kwargs}

        logger.info(f"param_grid: {param_grid}")

        def _can_early_stop(estimator, consider_warm_start, consider_xgboost):
            """
            From https://github.com/ray-project/tune-sklearn/blob/master/tune_sklearn/tune_basesearch.py.
            
            Helper method to determine if it is possible to do early stopping.
            Only sklearn estimators with ``partial_fit`` or ``warm_start`` can be early
            stopped. warm_start works by picking up training from the previous
            call to ``fit``.
            
            Returns
            -------
                bool
                    if the estimator can early stop
            """

            from sklearn.tree import BaseDecisionTree
            from sklearn.ensemble import BaseEnsemble

            can_partial_fit = hasattr(estimator, "partial_fit")

            if consider_warm_start:
                is_not_tree_subclass = not issubclass(type(estimator), BaseDecisionTree)
                is_ensemble_subclass = issubclass(type(estimator), BaseEnsemble)
                can_warm_start = hasattr(estimator, "warm_start") and (
                    (
                        hasattr(estimator, "max_iter")
                        and is_not_tree_subclass
                        and not is_ensemble_subclass
                    )
                    or (is_ensemble_subclass and hasattr(estimator, "n_estimators"))
                )
            else:
                can_warm_start = False

            if consider_xgboost:
                from xgboost.sklearn import XGBModel

                is_xgboost = isinstance(estimator, XGBModel)
            else:
                is_xgboost = False

            logger.info(
                f"can_partial_fit: {can_partial_fit}, can_warm_start: {can_warm_start}, is_xgboost: {is_xgboost}"
            )

            return can_partial_fit or can_warm_start or is_xgboost

        n_jobs = gpu_n_jobs_param

        from sklearn.gaussian_process import GaussianProcessClassifier

        # special case to prevent running out of memory
        if isinstance(pipeline_with_model.steps[-1][1], GaussianProcessClassifier):
            n_jobs = 1

        logger.info(f"Tuning with n_jobs={n_jobs}")

        if search_library == "optuna":
            # suppress output
            logging.getLogger("optuna").setLevel(logging.ERROR)

            pruner_translator = {
                "asha": optuna.pruners.SuccessiveHalvingPruner(),
                "hyperband": optuna.pruners.HyperbandPruner(),
                "median": optuna.pruners.MedianPruner(),
                False: optuna.pruners.NopPruner(),
                None: optuna.pruners.NopPruner(),
            }
            pruner = early_stopping
            if pruner in pruner_translator:
                pruner = pruner_translator[early_stopping]

            sampler_translator = {
                "tpe": optuna.samplers.TPESampler(seed=seed),
                "random": optuna.samplers.RandomSampler(seed=seed),
            }
            sampler = sampler_translator[search_algorithm]

            if custom_grid is None:
                param_grid = get_optuna_distributions(param_grid)

            logger.info(f"param_grid: {param_grid}")

            study = optuna.create_study(
                direction="maximize", sampler=sampler, pruner=pruner
            )

            logger.info("Initializing optuna.integration.OptunaSearchCV")
            model_grid = optuna.integration.OptunaSearchCV(
                estimator=pipeline_with_model,
                param_distributions=param_grid,
                cv=fold,
                enable_pruning=early_stopping
                and _can_early_stop(base_estimator, False, False),
                max_iter=early_stopping_max_iters,
                n_jobs=n_jobs,
                n_trials=n_iter,
                random_state=seed,
                scoring=optimize,
                study=study,
                refit=False,
                verbose=0,
                **search_kwargs,
            )

        elif search_library == "tune-sklearn":
            early_stopping_translator = {
                "asha": "ASHAScheduler",
                "hyperband": "HyperBandScheduler",
                "median": "MedianStoppingRule",
            }
            if early_stopping in early_stopping_translator:
                early_stopping = early_stopping_translator[early_stopping]

            can_early_stop = early_stopping and _can_early_stop(
                base_estimator, True, True
            )

            if not can_early_stop and search_algorithm == "bohb":
                raise ValueError(
                    "'bohb' requires early_stopping = True and the estimator to support partial_fit or have warm_start param set to True."
                )

            # if n_jobs is None:
            # enable Ray local mode - otherwise the performance is terrible
            n_jobs = 1

            with true_warm_start(
                pipeline_with_model
            ) if can_early_stop else nullcontext():
                if search_algorithm == "grid":
                    from tune_sklearn import TuneGridSearchCV

                    logger.info("Initializing tune_sklearn.TuneGridSearchCV")
                    model_grid = TuneGridSearchCV(
                        estimator=pipeline_with_model,
                        param_grid=param_grid,
                        early_stopping=can_early_stop,
                        scoring=optimize,
                        cv=fold,
                        max_iters=early_stopping_max_iters,
                        n_jobs=n_jobs,
                        use_gpu=gpu_param,
                        refit=True,
                        verbose=0,
                        **search_kwargs,
                    )
                elif search_algorithm == "hyperopt":
                    from tune_sklearn import TuneSearchCV

                    if custom_grid is None:
                        param_grid = get_hyperopt_distributions(param_grid)
                    logger.info(f"param_grid: {param_grid}")
                    logger.info("Initializing tune_sklearn.TuneSearchCV, hyperopt")
                    model_grid = TuneSearchCV(
                        estimator=pipeline_with_model,
                        search_optimization="hyperopt",
                        param_distributions=param_grid,
                        n_trials=n_iter,
                        early_stopping=can_early_stop,
                        scoring=optimize,
                        cv=fold,
                        random_state=seed,
                        max_iters=early_stopping_max_iters,
                        n_jobs=n_jobs,
                        use_gpu=gpu_param,
                        refit=True,
                        verbose=0,
                        **search_kwargs,
                    )
                elif search_algorithm == "bayesian":
                    from tune_sklearn import TuneSearchCV

                    if custom_grid is None:
                        param_grid = get_skopt_distributions(param_grid)
                    logger.info(f"param_grid: {param_grid}")
                    logger.info("Initializing tune_sklearn.TuneSearchCV, bayesian")
                    model_grid = TuneSearchCV(
                        estimator=pipeline_with_model,
                        search_optimization="bayesian",
                        param_distributions=param_grid,
                        n_trials=n_iter,
                        early_stopping=can_early_stop,
                        scoring=optimize,
                        cv=fold,
                        random_state=seed,
                        max_iters=early_stopping_max_iters,
                        n_jobs=n_jobs,
                        use_gpu=gpu_param,
                        refit=True,
                        verbose=0,
                        **search_kwargs,
                    )
                elif search_algorithm == "bohb":
                    from tune_sklearn import TuneSearchCV

                    if custom_grid is None:
                        param_grid = get_CS_distributions(param_grid)
                    logger.info(f"param_grid: {param_grid}")
                    logger.info("Initializing tune_sklearn.TuneSearchCV, bohb")
                    model_grid = TuneSearchCV(
                        estimator=pipeline_with_model,
                        search_optimization="bohb",
                        param_distributions=param_grid,
                        n_trials=n_iter,
                        early_stopping=can_early_stop,
                        scoring=optimize,
                        cv=fold,
                        random_state=seed,
                        max_iters=early_stopping_max_iters,
                        n_jobs=n_jobs,
                        use_gpu=gpu_param,
                        refit=True,
                        verbose=0,
                        **search_kwargs,
                    )
                else:
                    from tune_sklearn import TuneSearchCV

                    logger.info("Initializing tune_sklearn.TuneSearchCV, random")
                    model_grid = TuneSearchCV(
                        estimator=pipeline_with_model,
                        param_distributions=param_grid,
                        early_stopping=can_early_stop,
                        n_trials=n_iter,
                        scoring=optimize,
                        cv=fold,
                        random_state=seed,
                        max_iters=early_stopping_max_iters,
                        n_jobs=n_jobs,
                        use_gpu=gpu_param,
                        refit=True,
                        verbose=0,
                        **search_kwargs,
                    )

        elif search_library == "scikit-optimize":
            import skopt

            if custom_grid is None:
                param_grid = get_skopt_distributions(param_grid)
            logger.info(f"param_grid: {param_grid}")

            logger.info("Initializing skopt.BayesSearchCV")
            model_grid = skopt.BayesSearchCV(
                estimator=pipeline_with_model,
                search_spaces=param_grid,
                scoring=optimize,
                n_iter=n_iter,
                cv=fold,
                random_state=seed,
                refit=False,
                n_jobs=n_jobs,
                **search_kwargs,
            )
        else:
            if search_algorithm == "grid":
                from sklearn.model_selection import GridSearchCV

                logger.info("Initializing GridSearchCV")
                model_grid = GridSearchCV(
                    estimator=pipeline_with_model,
                    param_grid=param_grid,
                    scoring=optimize,
                    cv=fold,
                    refit=False,
                    n_jobs=n_jobs,
                    **search_kwargs,
                )
            else:
                from sklearn.model_selection import RandomizedSearchCV

                logger.info("Initializing RandomizedSearchCV")
                model_grid = RandomizedSearchCV(
                    estimator=pipeline_with_model,
                    param_distributions=param_grid,
                    scoring=optimize,
                    n_iter=n_iter,
                    cv=fold,
                    random_state=seed,
                    refit=False,
                    n_jobs=n_jobs,
                    **search_kwargs,
                )

        # with io.capture_output():
        model_grid.fit(X_train, y_train, groups=groups, **fit_kwargs)
        best_params = model_grid.best_params_
        logger.info(f"best_params: {best_params}")
        # 18 chars - actual_estimator__
        best_params = {k[18:]: v for k, v in best_params.items()}
        cv_results = None
        try:
            cv_results = model_grid.cv_results_
        except:
            logger.warning("Couldn't get cv_results from model_grid.")

    display.move_progress()

    logger.info("Random search completed")

    logger.info("SubProcess create_model() called ==================================")
    best_model, model_fit_time = _create_model(
        estimator=model,
        system=False,
        display=display,
        fold=fold,
        round=round,
        groups=groups,
        fit_kwargs=fit_kwargs,
        **best_params,
    )
    model_results = pull()
    logger.info("SubProcess create_model() end ==================================")

    if choose_better:
        best_model = _choose_better(
            model,
            [best_model],
            compare_dimension,
            fold,
            new_results_list=[model_results],
            groups=groups,
            fit_kwargs=fit_kwargs,
            display=display,
        )

    # end runtime
    runtime_end = time.time()
    runtime = np.array(runtime_end - runtime_start).round(2)

    # mlflow logging
    if logging_param:

        avgs_dict_log = {k: v for k, v in model_results.loc["Mean"].items()}

        try:
            _mlflow_log_model(
                model=best_model,
                model_results=model_results,
                score_dict=avgs_dict_log,
                source="tune_model",
                runtime=runtime,
                model_fit_time=model_fit_time,
                _prep_pipe=prep_pipe,
                log_plots=log_plots_param,
                tune_cv_results=cv_results,
                display=display,
            )
        except:
            logger.error(f"_mlflow_log_model() for {best_model} raised an exception:")
            logger.error(traceback.format_exc())

    model_results = color_df(model_results, "yellow", ["Mean"], axis=1)
    model_results = model_results.set_precision(round)
    display.display(model_results, clear=True)

    logger.info(f"create_model_container: {len(create_model_container)}")
    logger.info(f"master_model_container: {len(master_model_container)}")
    logger.info(f"display_container: {len(display_container)}")

    logger.info(str(best_model))
    logger.info(
        "tune_model() succesfully completed......................................"
    )

    gc.collect()
    return best_model


def ensemble_model(
    estimator,
    method: str = "Bagging",
    fold: Optional[Union[int, Any]] = None,
    n_estimators: int = 10,
    round: int = 4,
    choose_better: bool = False,
    optimize: str = "Accuracy",
    fit_kwargs: Optional[dict] = None,
    groups=None,
    verbose: bool = True,
    display: Optional[Display] = None,  # added in pycaret==2.2.0
) -> Any:
    """
    This function ensembles the trained base estimator using the method defined in 
    'method' param (default = 'Bagging'). The output prints a score grid that shows 
    Accuracy, AUC, Recall, Precision, F1, Kappa and MCC by fold (default = 10 Fold). 

    This function returns a trained model object.  

    Model must be created using create_model() or tune_model().

    Example
    -------
    >>> from pycaret.datasets import get_data
    >>> juice = get_data('juice')
    >>> experiment_name = setup(data = juice,  target = 'Purchase')
    >>> dt = create_model('dt')
    >>> ensembled_dt = ensemble_model(dt)

    This will return an ensembled Decision Tree model using 'Bagging'.
    
    Parameters
    ----------
    estimator : object, default = None

    method: str, default = 'Bagging'
        Bagging method will create an ensemble meta-estimator that fits base 
        classifiers each on random subsets of the original dataset. The other
        available method is 'Boosting' which will create a meta-estimators by
        fitting a classifier on the original dataset and then fits additional 
        copies of the classifier on the same dataset but where the weights of 
        incorrectly classified instances are adjusted such that subsequent 
        classifiers focus more on difficult cases.
    
    fold: integer or scikit-learn compatible CV generator, default = None
        Controls cross-validation. If None, will use the CV generator defined in setup().
        If integer, will use KFold CV with that many folds.
    
    n_estimators: integer, default = 10
        The number of base estimators in the ensemble.
        In case of perfect fit, the learning procedure is stopped early.

    round: integer, default = 4
        Number of decimal places the metrics in the score grid will be rounded to.

    choose_better: bool, default = False
        When set to set to True, base estimator is returned when the metric doesn't 
        improve by ensemble_model. This gurantees the returned object would perform 
        atleast equivalent to base estimator created using create_model or model 
        returned by compare_models.

    optimize: str, default = 'Accuracy'
        Only used when choose_better is set to True. optimize parameter is used
        to compare emsembled model with base estimator. Values accepted in 
        optimize parameter are 'Accuracy', 'AUC', 'Recall', 'Precision', 'F1', 
        'Kappa', 'MCC'.

    fit_kwargs: dict, default = {} (empty dict)
        Dictionary of arguments passed to the fit method of the model.

    groups: array-like, with shape (n_samples,), default = None
        Optional Group labels for the samples used while splitting the dataset into train/test set.
        Only used if a group based cross-validation generator is used (eg. GroupKFold).
        If None, will use the value set in fold_groups param in setup().

    verbose: bool, default = True
        Score grid is not printed when verbose is set to False.

    Returns
    -------
    score_grid
        A table containing the scores of the model across the kfolds. 
        Scoring metrics used are Accuracy, AUC, Recall, Precision, F1, 
        Kappa and MCC. Mean and standard deviation of the scores across 
        the folds are also returned.

    model
        Trained ensembled model object.

    Warnings
    --------  
    - If target variable is multiclass (more than 2 classes), AUC will be returned 
      as zero (0.0).
        
    
    """

    function_params_str = ", ".join([f"{k}={v}" for k, v in locals().items()])

    logger = get_logger()

    logger.info("Initializing ensemble_model()")
    logger.info(f"ensemble_model({function_params_str})")

    logger.info("Checking exceptions")

    # run_time
    runtime_start = time.time()

    if not fit_kwargs:
        fit_kwargs = {}

    # Check for estimator
    if not hasattr(estimator, "fit"):
        raise ValueError(
            f"Estimator {estimator} does not have the required fit() method."
        )

    # Check for allowed method
    available_method = ["Bagging", "Boosting"]
    if method not in available_method:
        raise ValueError(
            "Method parameter only accepts two values 'Bagging' or 'Boosting'."
        )

    # check boosting conflict
    if method == "Boosting":

        boosting_model_definition = _all_models_internal.loc["ada"]

        check_model = estimator

        try:
            check_model = boosting_model_definition["Class"](
                check_model,
                n_estimators=n_estimators,
                **boosting_model_definition["Args"],
            )
            with io.capture_output():
                check_model.fit(X_train, y_train)
        except:
            raise TypeError(
                "Estimator not supported for the Boosting method. Change the estimator or method to 'Bagging'."
            )

    # checking fold parameter
    if fold is not None and not (type(fold) is int or is_sklearn_cv_generator(fold)):
        raise TypeError(
            "fold parameter must be either None, an integer or a scikit-learn compatible CV generator object."
        )

    # checking n_estimators parameter
    if type(n_estimators) is not int:
        raise TypeError("n_estimators parameter only accepts integer value.")

    # checking round parameter
    if type(round) is not int:
        raise TypeError("Round parameter only accepts integer value.")

    # checking verbose parameter
    if type(verbose) is not bool:
        raise TypeError("Verbose parameter can only take argument as True or False.")

    # checking optimize parameter
    optimize = _get_metric(optimize)
    if optimize is None:
        raise ValueError(
            f"Optimize method not supported. See docstring for list of available parameters."
        )

    # checking optimize parameter for multiclass
    if _is_multiclass():
        if not optimize["Multiclass"]:
            raise TypeError(
                f"Optimization metric not supported for multiclass problems. See docstring for list of other optimization parameters."
            )

    """
    
    ERROR HANDLING ENDS HERE
    
    """

    fold = _get_cv_splitter(fold)

    if groups is None:
        groups = fold_groups_param

    if not display:
        progress_args = {"max": 2 + 4}
        master_display_columns = all_metrics["Display Name"].to_list()
        timestampStr = datetime.datetime.now().strftime("%H:%M:%S")
        monitor_rows = [
            ["Initiated", ". . . . . . . . . . . . . . . . . .", timestampStr],
            ["Status", ". . . . . . . . . . . . . . . . . .", "Loading Dependencies"],
        ]
        display = Display(
            verbose=verbose,
            html_param=html_param,
            progress_args=progress_args,
            master_display_columns=master_display_columns,
            monitor_rows=monitor_rows,
        )

        display.display_progress()
        display.display_monitor()
        display.display_master_display()

    logger.info("Importing libraries")

    np.random.seed(seed)

    logger.info("Copying training dataset")

    # Storing X_train and y_train in data_X and data_y parameter
    data_X = X_train.copy()
    data_y = y_train.copy()

    # reset index
    data_X.reset_index(drop=True, inplace=True)
    data_y.reset_index(drop=True, inplace=True)

    display.move_progress()

    # setting optimize parameter

    compare_dimension = optimize["Display Name"]
    optimize = optimize["Scorer"]

    logger.info("Checking base model")

    _estimator_ = estimator

    estimator_id = _get_model_id(estimator)

    estimator_definition = _all_models_internal.loc[estimator_id]
    estimator_name = estimator_definition["Name"]
    logger.info(f"Base model : {estimator_name}")

    """
    MONITOR UPDATE STARTS
    """

    display.update_monitor(1, "Selecting Estimator")
    display.display_monitor()

    """
    MONITOR UPDATE ENDS
    """

    model = _estimator_

    logger.info("Importing untrained ensembler")

    if method == "Bagging":
        logger.info("Ensemble method set to Bagging")
        bagging_model_definition = _all_models_internal.loc["Bagging"]

        model = bagging_model_definition["Class"](
            model,
            bootstrap=True,
            n_estimators=n_estimators,
            **bagging_model_definition["Args"],
        )

    else:
        logger.info("Ensemble method set to Boosting")
        boosting_model_definition = _all_models_internal.loc["ada"]
        model = boosting_model_definition["Class"](
            model, n_estimators=n_estimators, **boosting_model_definition["Args"]
        )

    display.move_progress()

    logger.info("SubProcess create_model() called ==================================")
    model, model_fit_time = _create_model(
        estimator=model,
        system=False,
        display=display,
        fold=fold,
        round=round,
        fit_kwargs=fit_kwargs,
        groups=groups,
    )
    best_model = model
    model_results = pull()
    logger.info("SubProcess create_model() end ==================================")

    # end runtime
    runtime_end = time.time()
    runtime = np.array(runtime_end - runtime_start).round(2)

    # mlflow logging
    if logging_param:

        avgs_dict_log = {k: v for k, v in model_results.loc["Mean"].items()}

        try:
            _mlflow_log_model(
                model=best_model,
                model_results=model_results,
                score_dict=avgs_dict_log,
                source="ensemble_model",
                runtime=runtime,
                model_fit_time=model_fit_time,
                _prep_pipe=prep_pipe,
                log_plots=log_plots_param,
                display=display,
            )
        except:
            logger.error(f"_mlflow_log_model() for {best_model} raised an exception:")
            logger.error(traceback.format_exc())

    if choose_better:
        model = _choose_better(
            _estimator_,
            [best_model],
            compare_dimension,
            fold,
            new_results_list=[model_results],
            groups=groups,
            fit_kwargs=fit_kwargs,
            display=display,
        )

    model_results = color_df(model_results, "yellow", ["Mean"], axis=1)
    model_results = model_results.set_precision(round)
    display.display(model_results, clear=True)

    logger.info(f"create_model_container: {len(create_model_container)}")
    logger.info(f"master_model_container: {len(master_model_container)}")
    logger.info(f"display_container: {len(display_container)}")

    logger.info(str(model))
    logger.info(
        "ensemble_model() succesfully completed......................................"
    )

    gc.collect()
    return model


def blend_models(
    estimator_list: list,
    fold: Optional[Union[int, Any]] = None,
    round: int = 4,
    choose_better: bool = False,
    optimize: str = "Accuracy",
    method: str = "auto",
    weights: Optional[List[float]] = None,  # added in pycaret==2.2.0
    fit_kwargs: Optional[dict] = None,
    groups=None,
    verbose: bool = True,
    display: Optional[Display] = None,  # added in pycaret==2.2.0
) -> Any:

    """
    This function creates a Soft Voting / Majority Rule classifier for all the 
    estimators in the model library (excluding the few when turbo is True) or 
    for specific trained estimators passed as a list in estimator_list param.
    It scores it using Cross Validation. The output prints a score
    grid that shows Accuracy, AUC, Recall, Precision, F1, Kappa and MCC by 
    fold (default CV = 10 Folds).

    This function returns a trained model object.

    Example
    -------
    >>> lr = create_model('lr')
    >>> rf = create_model('rf')
    >>> knn = create_model('knn')
    >>> blend_three = blend_models(estimator_list = [lr,rf,knn])

    This will create a VotingClassifier of lr, rf and knn.

    Parameters
    ----------
    estimator_list : list of objects

    fold: integer or scikit-learn compatible CV generator, default = None
        Controls cross-validation. If None, will use the CV generator defined in setup().
        If integer, will use KFold CV with that many folds.

    round: integer, default = 4
        Number of decimal places the metrics in the score grid will be rounded to.

    choose_better: bool, default = False
        When set to set to True, base estimator is returned when the metric doesn't 
        improve by ensemble_model. This gurantees the returned object would perform 
        atleast equivalent to base estimator created using create_model or model 
        returned by compare_models.

    optimize: str, default = 'Accuracy'
        Only used when choose_better is set to True. optimize parameter is used
        to compare emsembled model with base estimator. Values accepted in 
        optimize parameter are 'Accuracy', 'AUC', 'Recall', 'Precision', 'F1', 
        'Kappa', 'MCC'.

    method: str, default = 'auto'
        'hard' uses predicted class labels for majority rule voting. 'soft', predicts 
        the class label based on the argmax of the sums of the predicted probabilities, 
        which is recommended for an ensemble of well-calibrated classifiers. Default value,
        'auto', will try to use 'soft' and fall back to 'hard' if the former is not supported.

    weights: list, default = None
        Sequence of weights (float or int) to weight the occurrences of predicted class labels (hard voting)
        or class probabilities before averaging (soft voting). Uses uniform weights if None.

    fit_kwargs: dict, default = {} (empty dict)
        Dictionary of arguments passed to the fit method of the model.

    groups: array-like, with shape (n_samples,), default = None
        Optional Group labels for the samples used while splitting the dataset into train/test set.
        Only used if a group based cross-validation generator is used (eg. GroupKFold).
        If None, will use the value set in fold_groups param in setup().

    verbose: bool, default = True
        Score grid is not printed when verbose is set to False.

    Returns
    -------
    score_grid
        A table containing the scores of the model across the kfolds. 
        Scoring metrics used are Accuracy, AUC, Recall, Precision, F1, 
        Kappa and MCC. Mean and standard deviation of the scores across 
        the folds are also returned.

    model
        Trained Voting Classifier model object. 

    Warnings
    --------
    - When passing estimator_list with method set to 'soft'. All the models in the
      estimator_list must support predict_proba function. 'svm' and 'ridge' doesnt
      support the predict_proba and hence an exception will be raised.
      
    - When estimator_list is set to 'All' and method is forced to 'soft', estimators
      that doesnt support the predict_proba function will be dropped from the estimator
      list.
          
    - If target variable is multiclass (more than 2 classes), AUC will be returned as
      zero (0.0).
        
       
  
    """

    function_params_str = ", ".join([f"{k}={v}" for k, v in locals().items()])

    logger = get_logger()

    logger.info("Initializing blend_models()")
    logger.info(f"blend_models({function_params_str})")

    logger.info("Checking exceptions")

    # run_time
    runtime_start = time.time()

    if not fit_kwargs:
        fit_kwargs = {}

    # checking method parameter
    available_method = ["auto", "soft", "hard"]
    if method not in available_method:
        raise ValueError(
            "Method parameter only accepts 'auto', 'soft' or 'hard' as a parameter. See Docstring for details."
        )

    # checking error for estimator_list
    for i in estimator_list:
        if not hasattr(i, "fit"):
            raise ValueError(f"Estimator {i} does not have the required fit() method.")

        # checking method param with estimator list
        if method != "hard":

            for i in estimator_list:
                if not hasattr(i, "predict_proba"):
                    if method != "auto":
                        raise TypeError(
                            f"Estimator list contains estimator {i} that doesn't support probabilities and method is forced to 'soft'. Either change the method or drop the estimator."
                        )
                    else:
                        logger.info(
                            f"Estimator {i} doesn't support probabilities, falling back to 'hard'."
                        )
                        method = "hard"
                        break

            if method == "auto":
                method = "soft"

    # checking fold parameter
    if fold is not None and not (type(fold) is int or is_sklearn_cv_generator(fold)):
        raise TypeError(
            "fold parameter must be either None, an integer or a scikit-learn compatible CV generator object."
        )

    # checking round parameter
    if type(round) is not int:
        raise TypeError("Round parameter only accepts integer value.")

    if weights is not None:
        num_estimators = len(estimator_list)
        # checking weights parameter
        if len(weights) != num_estimators:
            raise ValueError(
                "weights parameter must have the same length as the estimator_list."
            )
        if not all((isinstance(x, int) or isinstance(x, float)) for x in weights):
            raise TypeError("weights must contain only ints or floats.")

    # checking verbose parameter
    if type(verbose) is not bool:
        raise TypeError("Verbose parameter can only take argument as True or False.")

    # checking optimize parameter
    optimize = _get_metric(optimize)
    if optimize is None:
        raise ValueError(
            f"Optimize method not supported. See docstring for list of available parameters."
        )

    # checking optimize parameter for multiclass
    if _is_multiclass():
        if not optimize["Multiclass"]:
            raise TypeError(
                f"Optimization metric not supported for multiclass problems. See docstring for list of other optimization parameters."
            )

    """
    
    ERROR HANDLING ENDS HERE
    
    """

    fold = _get_cv_splitter(fold)

    if groups is None:
        groups = fold_groups_param

    if not display:
        progress_args = {"max": 2 + 4}
        master_display_columns = all_metrics["Display Name"].to_list()
        timestampStr = datetime.datetime.now().strftime("%H:%M:%S")
        monitor_rows = [
            ["Initiated", ". . . . . . . . . . . . . . . . . .", timestampStr],
            ["Status", ". . . . . . . . . . . . . . . . . .", "Loading Dependencies"],
        ]
        display = Display(
            verbose=verbose,
            html_param=html_param,
            progress_args=progress_args,
            master_display_columns=master_display_columns,
            monitor_rows=monitor_rows,
        )
        display.display_progress()
        display.display_monitor()
        display.display_master_display()

    logger.info("Importing libraries")

    np.random.seed(seed)

    logger.info("Copying training dataset")

    # Storing X_train and y_train in data_X and data_y parameter
    data_X = X_train.copy()
    data_y = y_train.copy()

    # reset index
    data_X.reset_index(drop=True, inplace=True)
    data_y.reset_index(drop=True, inplace=True)

    # setting optimize parameter
    compare_dimension = optimize["Display Name"]
    optimize = optimize["Scorer"]

    display.move_progress()

    """
    MONITOR UPDATE STARTS
    """

    display.update_monitor(1, "Compiling Estimators")
    display.display_monitor()

    """
    MONITOR UPDATE ENDS
    """

    logger.info("Getting model names")
    estimator_dict = {}
    for x in estimator_list:
        name = _get_model_id(x)
        suffix = 1
        original_name = name
        while name in estimator_dict:
            name = f"{original_name}_{suffix}"
            suffix += 1
        estimator_dict[name] = x

    estimator_list = list(estimator_dict.items())

    votingclassifier_model_definition = _all_models_internal.loc["Voting"]
    try:
        model = votingclassifier_model_definition["Class"](
            estimators=estimator_list, voting=method, n_jobs=gpu_n_jobs_param
        )
        logger.info("n_jobs multiple passed")
    except:
        logger.info("n_jobs multiple failed")
        model = votingclassifier_model_definition["Class"](
            estimators=estimator_list, voting=method, weights=weights
        )

    display.move_progress()

    logger.info("SubProcess create_model() called ==================================")
    model, model_fit_time = _create_model(
        estimator=model,
        system=False,
        display=display,
        fold=fold,
        round=round,
        fit_kwargs=fit_kwargs,
        groups=groups,
    )
    model_results = pull()
    logger.info("SubProcess create_model() end ==================================")

    # end runtime
    runtime_end = time.time()
    runtime = np.array(runtime_end - runtime_start).round(2)

    # mlflow logging
    if logging_param:

        avgs_dict_log = {k: v for k, v in model_results.loc["Mean"].items()}

        try:
            _mlflow_log_model(
                model=model,
                model_results=model_results,
                score_dict=avgs_dict_log,
                source="blend_models",
                runtime=runtime,
                model_fit_time=model_fit_time,
                _prep_pipe=prep_pipe,
                log_plots=log_plots_param,
                display=display,
            )
        except:
            logger.error(f"_mlflow_log_model() for {model} raised an exception:")
            logger.error(traceback.format_exc())

    if choose_better:
        model = _choose_better(
            model,
            estimator_list,
            compare_dimension,
            fold,
            model_results=model_results,
            groups=groups,
            fit_kwargs=fit_kwargs,
            display=display,
        )

    model_results = color_df(model_results, "yellow", ["Mean"], axis=1)
    model_results = model_results.set_precision(round)
    display.display(model_results, clear=True)

    logger.info(f"create_model_container: {len(create_model_container)}")
    logger.info(f"master_model_container: {len(master_model_container)}")
    logger.info(f"display_container: {len(display_container)}")

    logger.info(str(model))
    logger.info(
        "blend_models() succesfully completed......................................"
    )

    gc.collect()
    return model


def stack_models(
    estimator_list: list,
    meta_model=None,
    fold: Optional[Union[int, Any]] = None,
    round: int = 4,
    method: str = "auto",
    restack: bool = True,
    choose_better: bool = False,
    optimize: str = "Accuracy",
    fit_kwargs: Optional[dict] = None,
    groups=None,
    verbose: bool = True,
    display: Optional[Display] = None,
) -> Any:

    """
    This function trains a meta model and scores it using Cross Validation.
    The predictions from the base level models as passed in the estimator_list param 
    are used as input features for the meta model. The restacking parameter controls
    the ability to expose raw features to the meta model when set to True
    (default = False).

    The output prints the score grid that shows Accuracy, AUC, Recall, Precision, 
    F1, Kappa and MCC by fold (default = 10 Folds). 
    
    This function returns a trained model object. 

    Example
    -------
    >>> from pycaret.datasets import get_data
    >>> juice = get_data('juice')
    >>> experiment_name = setup(data = juice,  target = 'Purchase')
    >>> dt = create_model('dt')
    >>> rf = create_model('rf')
    >>> ada = create_model('ada')
    >>> ridge = create_model('ridge')
    >>> knn = create_model('knn')
    >>> stacked_models = stack_models(estimator_list=[dt,rf,ada,ridge,knn])

    This will create a meta model that will use the predictions of all the 
    models provided in estimator_list param. By default, the meta model is 
    Logistic Regression but can be changed with meta_model param.

    Parameters
    ----------
    estimator_list : list of objects

    meta_model : object, default = None
        If set to None, Logistic Regression is used as a meta model.

    fold: integer or scikit-learn compatible CV generator, default = None
        Controls cross-validation. If None, will use the CV generator defined in setup().
        If integer, will use KFold CV with that many folds.

    round: integer, default = 4
        Number of decimal places the metrics in the score grid will be rounded to.

    method: string, default = 'auto'
        - if ‘auto’, it will try to invoke, for each estimator, 'predict_proba', 
        'decision_function' or 'predict' in that order.
        - otherwise, one of 'predict_proba', 'decision_function' or 'predict'. 
        If the method is not implemented by the estimator, it will raise an error.

    restack: bool, default = True
        When restack is set to True, raw data will be exposed to meta model when
        making predictions, otherwise when False, only the predicted label or
        probabilities is passed to meta model when making final predictions.

    choose_better: bool, default = False
        When set to set to True, base estimator is returned when the metric doesn't 
        improve by ensemble_model. This gurantees the returned object would perform 
        atleast equivalent to base estimator created using create_model or model 
        returned by compare_models.

    optimize: str, default = 'Accuracy'
        Only used when choose_better is set to True. optimize parameter is used
        to compare emsembled model with base estimator. Values accepted in 
        optimize parameter are 'Accuracy', 'AUC', 'Recall', 'Precision', 'F1', 
        'Kappa', 'MCC'.

    fit_kwargs: dict, default = {} (empty dict)
        Dictionary of arguments passed to the fit method of the model.

    groups: array-like, with shape (n_samples,), default = None
        Optional Group labels for the samples used while splitting the dataset into train/test set.
        Only used if a group based cross-validation generator is used (eg. GroupKFold).
        If None, will use the value set in fold_groups param in setup().

    verbose: bool, default = True
        Score grid is not printed when verbose is set to False.

    Returns
    -------
    score_grid
        A table containing the scores of the model across the kfolds. 
        Scoring metrics used are Accuracy, AUC, Recall, Precision, F1, 
        Kappa and MCC. Mean and standard deviation of the scores across 
        the folds are also returned.

    model
        Trained model object.

    Warnings
    --------
    -  If target variable is multiclass (more than 2 classes), AUC will be returned 
       as zero (0.0).

    """

    function_params_str = ", ".join([f"{k}={v}" for k, v in locals().items()])

    logger = get_logger()

    logger.info("Initializing stack_models()")
    logger.info(f"stack_models({function_params_str})")

    logger.info("Checking exceptions")

    # run_time
    runtime_start = time.time()

    if not fit_kwargs:
        fit_kwargs = {}

    # checking error for estimator_list
    for i in estimator_list:
        if not hasattr(i, "fit"):
            raise ValueError(f"Estimator {i} does not have the required fit() method.")

    # checking meta model
    if meta_model is not None:
        if not hasattr(meta_model, "fit"):
            raise ValueError(
                f"Meta Model {meta_model} does not have the required fit() method."
            )

    # checking fold parameter
    if fold is not None and not (type(fold) is int or is_sklearn_cv_generator(fold)):
        raise TypeError(
            "fold parameter must be either None, an integer or a scikit-learn compatible CV generator object."
        )

    # checking round parameter
    if type(round) is not int:
        raise TypeError("Round parameter only accepts integer value.")

    # checking method parameter
    available_method = ["auto", "predict_proba", "decision_function", "predict"]
    if method not in available_method:
        raise ValueError(
            "Method parameter not acceptable. It only accepts 'auto', 'predict_proba', 'decision_function', 'predict'."
        )

    # checking restack parameter
    if type(restack) is not bool:
        raise TypeError("Restack parameter can only take argument as True or False.")

    # checking verbose parameter
    if type(verbose) is not bool:
        raise TypeError("Verbose parameter can only take argument as True or False.")

    # checking optimize parameter
    optimize = _get_metric(optimize)
    if optimize is None:
        raise ValueError(
            f"Optimize method not supported. See docstring for list of available parameters."
        )

    # checking optimize parameter for multiclass
    if _is_multiclass():
        if not optimize["Multiclass"]:
            raise TypeError(
                f"Optimization metric not supported for multiclass problems. See docstring for list of other optimization parameters."
            )

    """
    
    ERROR HANDLING ENDS HERE
    
    """

    fold = _get_cv_splitter(fold)

    if groups is None:
        groups = fold_groups_param

    logger.info("Defining meta model")
    # Defining meta model.
    if meta_model == None:
        estimator = "lr"
        meta_model_definition = _all_models_internal.loc[estimator]
        meta_model_args = meta_model_definition["Args"]
        meta_model = meta_model_definition["Class"](**meta_model_args)
    else:
        meta_model = clone(meta_model)

    if not display:
        progress_args = {"max": 2 + 4}
        master_display_columns = all_metrics["Display Name"].to_list()
        timestampStr = datetime.datetime.now().strftime("%H:%M:%S")
        monitor_rows = [
            ["Initiated", ". . . . . . . . . . . . . . . . . .", timestampStr],
            ["Status", ". . . . . . . . . . . . . . . . . .", "Loading Dependencies"],
        ]
        display = Display(
            verbose=verbose,
            html_param=html_param,
            progress_args=progress_args,
            master_display_columns=master_display_columns,
            monitor_rows=monitor_rows,
        )
        display.display_progress()
        display.display_monitor()
        display.display_master_display()

    np.random.seed(seed)

    logger.info("Copying training dataset")
    # Storing X_train and y_train in data_X and data_y parameter
    data_X = X_train.copy()
    data_y = y_train.copy()

    # reset index
    data_X.reset_index(drop=True, inplace=True)
    data_y.reset_index(drop=True, inplace=True)

    # setting optimize parameter
    compare_dimension = optimize["Display Name"]
    optimize = optimize["Scorer"]

    display.move_progress()

    """
    MONITOR UPDATE STARTS
    """

    display.update_monitor(1, "Compiling Estimators")
    display.display_monitor()

    """
    MONITOR UPDATE ENDS
    """

    logger.info("Getting model names")
    estimator_dict = {}
    for x in estimator_list:
        name = _get_model_id(x)
        suffix = 1
        original_name = name
        while name in estimator_dict:
            name = f"{original_name}_{suffix}"
            suffix += 1
        estimator_dict[name] = x

    estimator_list = list(estimator_dict.items())

    logger.info(estimator_list)
    logger.info("Creating StackingClassifier()")

    stackingclassifier_model_definition = _all_models_internal.loc["Stacking"]
    model = stackingclassifier_model_definition["Class"](
        estimators=estimator_list,
        final_estimator=meta_model,
        cv=fold,
        stack_method=method,
        n_jobs=gpu_n_jobs_param,
        passthrough=restack,
    )

    display.move_progress()

    logger.info("SubProcess create_model() called ==================================")
    model, model_fit_time = _create_model(
        estimator=model,
        system=False,
        display=display,
        fold=fold,
        round=round,
        fit_kwargs=fit_kwargs,
        groups=groups,
    )
    model_results = pull()
    logger.info("SubProcess create_model() end ==================================")

    # end runtime
    runtime_end = time.time()
    runtime = np.array(runtime_end - runtime_start).round(2)

    # mlflow logging
    if logging_param:

        avgs_dict_log = {k: v for k, v in model_results.loc["Mean"].items()}

        try:
            _mlflow_log_model(
                model=model,
                model_results=model_results,
                score_dict=avgs_dict_log,
                source="stack_models",
                runtime=runtime,
                model_fit_time=model_fit_time,
                _prep_pipe=prep_pipe,
                log_plots=log_plots_param,
                display=display,
            )
        except:
            logger.error(f"_mlflow_log_model() for {model} raised an exception:")
            logger.error(traceback.format_exc())

    if choose_better:
        model = _choose_better(
            model,
            estimator_list,
            compare_dimension,
            fold,
            model_results=model_results,
            groups=groups,
            fit_kwargs=fit_kwargs,
            display=display,
        )

    model_results = color_df(model_results, "yellow", ["Mean"], axis=1)
    model_results = model_results.set_precision(round)
    display.display(model_results, clear=True)

    logger.info(f"create_model_container: {len(create_model_container)}")
    logger.info(f"master_model_container: {len(master_model_container)}")
    logger.info(f"display_container: {len(display_container)}")

    logger.info(str(model))
    logger.info(
        "stack_models() succesfully completed......................................"
    )

    gc.collect()
    return model


def plot_model(
    estimator,
    plot: str = "auc",
    scale: float = 1,  # added in pycaret==2.1.0
    save: bool = False,
    fold: Optional[Union[int, Any]] = None,
    fit_kwargs: Optional[dict] = None,
    groups=None,
    verbose: bool = True,
    system: bool = True,
    display: Optional[Display] = None,  # added in pycaret==2.2.0
):

    """
    This function takes a trained model object and returns a plot based on the
    test / hold-out set. The process may require the model to be re-trained in
    certain cases. See list of plots supported below. 
    
    Model must be created using create_model() or tune_model().

    Example
    -------
    >>> from pycaret.datasets import get_data
    >>> juice = get_data('juice')
    >>> experiment_name = setup(data = juice,  target = 'Purchase')
    >>> lr = create_model('lr')
    >>> plot_model(lr)

    This will return an AUC plot of a trained Logistic Regression model.

    Parameters
    ----------
    estimator : object, default = none
        A trained model object should be passed as an estimator. 

    plot : str, default = auc
        Enter abbreviation of type of plot. The current list of plots supported are (Plot - Name):

        * 'auc' - Area Under the Curve                 
        * 'threshold' - Discrimination Threshold           
        * 'pr' - Precision Recall Curve                  
        * 'confusion_matrix' - Confusion Matrix    
        * 'error' - Class Prediction Error                
        * 'class_report' - Classification Report        
        * 'boundary' - Decision Boundary            
        * 'rfe' - Recursive Feature Selection                 
        * 'learning' - Learning Curve             
        * 'manifold' - Manifold Learning            
        * 'calibration' - Calibration Curve         
        * 'vc' - Validation Curve                  
        * 'dimension' - Dimension Learning           
        * 'feature' - Feature Importance              
        * 'parameter' - Model Hyperparameter
        * 'lift' - Lift Curve
        * 'gain' - Gain Chart

    scale: float, default = 1
        The resolution scale of the figure.

    save: bool, default = False
        When set to True, Plot is saved as a 'png' file in current working directory.

    fold: integer or scikit-learn compatible CV generator, default = None
        Controls cross-validation used in certain plots. If None, will use the CV generator
        defined in setup(). If integer, will use KFold CV with that many folds.

    fit_kwargs: dict, default = {} (empty dict)
        Dictionary of arguments passed to the fit method of the model.

    groups: array-like, with shape (n_samples,), default = None
        Optional Group labels for the samples used while splitting the dataset into train/test set.
        Only used if a group based cross-validation generator is used (eg. GroupKFold).
        If None, will use the value set in fold_groups param in setup().

    verbose: bool, default = True
        Progress bar not shown when verbose set to False. 

    system: bool, default = True
        Must remain True all times. Only to be changed by internal functions.

    Returns
    -------
    Visual_Plot
        Prints the visual plot. 

    Warnings
    --------
    -  'svm' and 'ridge' doesn't support the predict_proba method. As such, AUC and 
        calibration plots are not available for these estimators.
       
    -   When the 'max_features' parameter of a trained model object is not equal to 
        the number of samples in training set, the 'rfe' plot is not available.
              
    -   'calibration', 'threshold', 'manifold' and 'rfe' plots are not available for
         multiclass problems.
                

    """

    function_params_str = ", ".join([f"{k}={v}" for k, v in locals().items()])

    logger = get_logger()

    logger.info("Initializing plot_model()")
    logger.info(f"plot_model({function_params_str})")

    logger.info("Checking exceptions")

    if not fit_kwargs:
        fit_kwargs = {}

    # checking plots (string)
    available_plots = [
        ("Hyperparameters", "parameter"),
        ("AUC", "auc"),
        ("Confusion Matrix", "confusion_matrix"),
        ("Threshold", "threshold"),
        ("Precision Recall", "pr"),
        ("Error", "error"),
        ("Class Report", "class_report"),
        ("Feature Selection", "rfe"),
        ("Learning Curve", "learning"),
        ("Manifold Learning", "manifold"),
        ("Calibration Curve", "calibration"),
        ("Validation Curve", "vc"),
        ("Dimensions", "dimension"),
        ("Feature Importance", "feature"),
        ("Decision Boundary", "boundary"),
        ("Lift Chart", "lift"),
        ("Gain Chart", "gain"),
    ]
    available_plots = {k: v for v, k in available_plots}

    if plot not in available_plots:
        raise ValueError(
            "Plot Not Available. Please see docstring for list of available Plots."
        )

    # multiclass plot exceptions:
    multiclass_not_available = ["calibration", "threshold", "manifold", "rfe"]
    if _is_multiclass():
        if plot in multiclass_not_available:
            raise ValueError(
                "Plot Not Available for multiclass problems. Please see docstring for list of available Plots."
            )

    # exception for CatBoost
    if "CatBoostClassifier" in str(type(estimator)):
        raise ValueError(
            "CatBoost estimator is not compatible with plot_model function, try using Catboost with interpret_model instead."
        )

    # checking for auc plot
    if not hasattr(estimator, "predict_proba") and plot == "auc":
        raise TypeError(
            "AUC plot not available for estimators with no predict_proba attribute."
        )

    # checking for auc plot
    if not hasattr(estimator, "predict_proba") and plot == "auc":
        raise TypeError(
            "AUC plot not available for estimators with no predict_proba attribute."
        )

    # checking for calibration plot
    if not hasattr(estimator, "predict_proba") and plot == "calibration":
        raise TypeError(
            "Calibration plot not available for estimators with no predict_proba attribute."
        )

    # checking for rfe
    if (
        hasattr(estimator, "max_features")
        and plot == "rfe"
        and estimator.max_features_ != X_train.shape[1]
    ):
        raise TypeError(
            "RFE plot not available when max_features parameter is not set to None."
        )

    # checking for feature plot
    if (
        not (hasattr(estimator, "coef_") or hasattr(estimator, "feature_importances_"))
        and plot == "feature"
    ):
        raise TypeError(
            "Feature Importance plot not available for estimators that doesnt support coef_ or feature_importances_ attribute."
        )

    # checking fold parameter
    if fold is not None and not (type(fold) is int or is_sklearn_cv_generator(fold)):
        raise TypeError(
            "fold parameter must be either None, an integer or a scikit-learn compatible CV generator object."
        )

    """
    
    ERROR HANDLING ENDS HERE
    
    """

    fold = _get_cv_splitter(fold)

    if groups is None:
        groups = fold_groups_param

    if not display:
        progress_args = {"max": 5}
        display = Display(
            verbose=verbose, html_param=html_param, progress_args=progress_args
        )
        display.display_progress()

    logger.info("Preloading libraries")
    # pre-load libraries
    import matplotlib.pyplot as plt

    np.random.seed(seed)

    display.move_progress()

    # defining estimator as model locally
    model = estimator

    display.move_progress()

    # plots used for logging (controlled through plots_log_param)
    # AUC, #Confusion Matrix and #Feature Importance

    logger.info("Copying training dataset")

    # Storing X_train and y_train in data_X and data_y parameter
    data_X = X_train.copy()
    data_y = y_train.copy()

    # reset index
    data_X.reset_index(drop=True, inplace=True)
    data_y.reset_index(drop=True, inplace=True)

    logger.info("Copying test dataset")

    # Storing X_train and y_train in data_X and data_y parameter
    test_X = X_test.copy()
    test_y = y_test.copy()

    # reset index
    test_X.reset_index(drop=True, inplace=True)
    test_y.reset_index(drop=True, inplace=True)

    logger.info(f"Plot type: {plot}")
    plot_name = available_plots[plot]
    display.move_progress()

    model_name = _get_model_name(model)
    with estimator_pipeline(_internal_pipeline, model) as pipeline_with_model:
        fit_kwargs = _get_pipeline_fit_kwargs(pipeline_with_model, fit_kwargs)

        _base_dpi = 100

        cv = _get_cv_splitter(fold)

        class MatplotlibDefaultDPI(object):
            def __init__(self, base_dpi: float = 100, scale_to_set: float = 1):
                try:
                    self.default_skplt_dpit = skplt.metrics.plt.rcParams["figure.dpi"]
                    skplt.metrics.plt.rcParams["figure.dpi"] = base_dpi * scale_to_set
                except:
                    pass

            def __enter__(self) -> None:
                return None

            def __exit__(self, type, value, traceback):
                try:
                    skplt.metrics.plt.rcParams["figure.dpi"] = self.default_skplt_dpit
                except:
                    pass

        if plot == "auc":

            from yellowbrick.classifier import ROCAUC

            visualizer = ROCAUC(pipeline_with_model)
            show_yellowbrick_plot(
                visualizer=visualizer,
                X_train=data_X,
                y_train=data_y,
                X_test=test_X,
                y_test=test_y,
                name=plot_name,
                scale=scale,
                save=save,
                fit_kwargs=fit_kwargs,
                groups=groups,
                system=system,
                display=display,
            )

        elif plot == "threshold":

            from yellowbrick.classifier import DiscriminationThreshold

            visualizer = DiscriminationThreshold(pipeline_with_model, random_state=seed)
            show_yellowbrick_plot(
                visualizer=visualizer,
                X_train=data_X,
                y_train=data_y,
                X_test=test_X,
                y_test=test_y,
                name=plot_name,
                scale=scale,
                save=save,
                fit_kwargs=fit_kwargs,
                groups=groups,
                system=system,
                display=display,
            )

        elif plot == "pr":

            from yellowbrick.classifier import PrecisionRecallCurve

            visualizer = PrecisionRecallCurve(pipeline_with_model, random_state=seed)
            show_yellowbrick_plot(
                visualizer=visualizer,
                X_train=data_X,
                y_train=data_y,
                X_test=test_X,
                y_test=test_y,
                name=plot_name,
                scale=scale,
                save=save,
                fit_kwargs=fit_kwargs,
                groups=groups,
                system=system,
                display=display,
            )

        elif plot == "confusion_matrix":

            from yellowbrick.classifier import ConfusionMatrix

            visualizer = ConfusionMatrix(
                pipeline_with_model, random_state=seed, fontsize=15, cmap="Greens"
            )
            show_yellowbrick_plot(
                visualizer=visualizer,
                X_train=data_X,
                y_train=data_y,
                X_test=test_X,
                y_test=test_y,
                name=plot_name,
                scale=scale,
                save=save,
                fit_kwargs=fit_kwargs,
                groups=groups,
                system=system,
                display=display,
            )

        elif plot == "error":

            from yellowbrick.classifier import ClassPredictionError

            visualizer = ClassPredictionError(pipeline_with_model, random_state=seed)
            show_yellowbrick_plot(
                visualizer=visualizer,
                X_train=data_X,
                y_train=data_y,
                X_test=test_X,
                y_test=test_y,
                name=plot_name,
                scale=scale,
                save=save,
                fit_kwargs=fit_kwargs,
                groups=groups,
                system=system,
                display=display,
            )

        elif plot == "class_report":

            from yellowbrick.classifier import ClassificationReport

            visualizer = ClassificationReport(
                pipeline_with_model, random_state=seed, support=True
            )
            show_yellowbrick_plot(
                visualizer=visualizer,
                X_train=data_X,
                y_train=data_y,
                X_test=test_X,
                y_test=test_y,
                name=plot_name,
                scale=scale,
                save=save,
                fit_kwargs=fit_kwargs,
                groups=groups,
                system=system,
                display=display,
            )

        elif plot == "boundary":

            from sklearn.preprocessing import StandardScaler
            from sklearn.decomposition import PCA
            from yellowbrick.contrib.classifier import DecisionViz

            data_X_transformed = data_X.select_dtypes(include="float64")
            test_X_transformed = test_X.select_dtypes(include="float64")
            logger.info("Fitting StandardScaler()")
            data_X_transformed = StandardScaler().fit_transform(data_X_transformed)
            test_X_transformed = StandardScaler().fit_transform(test_X_transformed)
            pca = PCA(n_components=2, random_state=seed)
            logger.info("Fitting PCA()")
            data_X_transformed = pca.fit_transform(data_X_transformed)
            test_X_transformed = pca.fit_transform(test_X_transformed)

            data_y_transformed = np.array(data_y)
            test_y_transformed = np.array(test_y)

            viz_ = DecisionViz(pipeline_with_model)
            show_yellowbrick_plot(
                visualizer=viz_,
                X_train=data_X_transformed,
                y_train=data_y_transformed,
                X_test=test_X_transformed,
                y_test=test_y_transformed,
                name=plot_name,
                scale=scale,
                handle_test="draw",
                save=save,
                fit_kwargs=fit_kwargs,
                groups=groups,
                system=system,
                display=display,
                features=["Feature One", "Feature Two"],
                classes=["A", "B"],
            )

        elif plot == "rfe":

            from yellowbrick.model_selection import RFECV

            visualizer = RFECV(pipeline_with_model, cv=cv)
            show_yellowbrick_plot(
                visualizer=visualizer,
                X_train=data_X,
                y_train=data_y,
                X_test=test_X,
                y_test=test_y,
                handle_test="",
                name=plot_name,
                scale=scale,
                save=save,
                fit_kwargs=fit_kwargs,
                groups=groups,
                system=system,
                display=display,
            )

        elif plot == "learning":

            from yellowbrick.model_selection import LearningCurve

            sizes = np.linspace(0.3, 1.0, 10)
            visualizer = LearningCurve(
                pipeline_with_model,
                cv=cv,
                train_sizes=sizes,
                n_jobs=gpu_n_jobs_param,
                random_state=seed,
            )
            show_yellowbrick_plot(
                visualizer=visualizer,
                X_train=data_X,
                y_train=data_y,
                X_test=test_X,
                y_test=test_y,
                handle_test="",
                name=plot_name,
                scale=scale,
                save=save,
                fit_kwargs=fit_kwargs,
                groups=groups,
                system=system,
                display=display,
            )

        elif plot == "lift":

            import scikitplot as skplt

            display.move_progress()
            logger.info("Generating predictions / predict_proba on X_test")
            y_test__ = pipeline_with_model.predict(X_test)
            predict_proba__ = pipeline_with_model.predict_proba(X_test)
            display.move_progress()
            display.move_progress()
            display.clear_output()
            with MatplotlibDefaultDPI(base_dpi=_base_dpi, scale_to_set=scale):
                fig = skplt.metrics.plot_lift_curve(
                    y_test__, predict_proba__, figsize=(10, 6)
                )
                if save:
                    logger.info(f"Saving '{plot_name}.png' in current active directory")
                    plt.savefig(f"{plot_name}.png")
                    if not system:
                        plt.close()
                else:
                    plt.show()

            logger.info("Visual Rendered Successfully")

        elif plot == "gain":

            import scikitplot as skplt

            display.move_progress()
            logger.info("Generating predictions / predict_proba on X_test")
            y_test__ = pipeline_with_model.predict(X_test)
            predict_proba__ = pipeline_with_model.predict_proba(X_test)
            display.move_progress()
            display.move_progress()
            display.clear_output()
            with MatplotlibDefaultDPI(base_dpi=_base_dpi, scale_to_set=scale):
                fig = skplt.metrics.plot_cumulative_gain(
                    y_test__, predict_proba__, figsize=(10, 6)
                )
                if save:
                    logger.info(f"Saving '{plot_name}.png' in current active directory")
                    plt.savefig(f"{plot_name}.png")
                    if not system:
                        plt.close()
                else:
                    plt.show()

            logger.info("Visual Rendered Successfully")

        elif plot == "manifold":

            from yellowbrick.features import Manifold

            data_X_transformed = data_X.select_dtypes(include="float64")
            visualizer = Manifold(manifold="tsne", random_state=seed)
            show_yellowbrick_plot(
                visualizer=visualizer,
                X_train=data_X_transformed,
                y_train=data_y,
                X_test=test_X,
                y_test=test_y,
                handle_train="fit_transform",
                handle_test="",
                name=plot_name,
                scale=scale,
                save=save,
                fit_kwargs=fit_kwargs,
                groups=groups,
                system=system,
                display=display,
            )

        elif plot == "calibration":

            from sklearn.calibration import calibration_curve

            plt.figure(figsize=(7, 6), dpi=_base_dpi * scale)
            ax1 = plt.subplot2grid((3, 1), (0, 0), rowspan=2)

            ax1.plot([0, 1], [0, 1], "k:", label="Perfectly calibrated")
            display.move_progress()
            logger.info("Scoring test/hold-out set")
            prob_pos = pipeline_with_model.predict_proba(test_X)[:, 1]
            prob_pos = (prob_pos - prob_pos.min()) / (prob_pos.max() - prob_pos.min())
            fraction_of_positives, mean_predicted_value = calibration_curve(
                test_y, prob_pos, n_bins=10
            )
            display.move_progress()
            ax1.plot(
                mean_predicted_value,
                fraction_of_positives,
                "s-",
                label=f"{model_name}",
            )

            ax1.set_ylabel("Fraction of positives")
            ax1.set_ylim([0, 1])
            ax1.set_xlim([0, 1])
            ax1.legend(loc="lower right")
            ax1.set_title("Calibration plots  (reliability curve)")
            ax1.set_facecolor("white")
            ax1.grid(b=True, color="grey", linewidth=0.5, linestyle="-")
            plt.tight_layout()
            display.move_progress()
            display.clear_output()
            if save:
                logger.info(f"Saving '{plot_name}.png' in current active directory")
                plt.savefig(f"{plot_name}.png")
                if not system:
                    plt.close()
            else:
                plt.show()

            logger.info("Visual Rendered Successfully")

        elif plot == "vc":

            logger.info("Determining param_name")

            # SGD Classifier
            if model_name == "SGDClassifier":
                param_name = "l1_ratio"
                param_range = np.arange(0, 1, 0.01)

            elif model_name == "LinearDiscriminantAnalysis":
                raise ValueError(
                    "Shrinkage Parameter not supported in Validation Curve Plot."
                )

            # tree based models
            elif hasattr(pipeline_with_model, "actual_estimator__max_depth"):
                param_name = "actual_estimator__max_depth"
                param_range = np.arange(1, 11)

            # knn
            elif hasattr(pipeline_with_model, "actual_estimator__n_neighbors"):
                param_name = "actual_estimator__n_neighbors"
                param_range = np.arange(1, 11)

            # MLP / Ridge
            elif hasattr(pipeline_with_model, "actual_estimator__alpha"):
                param_name = "actual_estimator__alpha"
                param_range = np.arange(0, 1, 0.1)

            # Logistic Regression
            elif hasattr(pipeline_with_model, "actual_estimator__C"):
                param_name = "actual_estimator__C"
                param_range = np.arange(1, 11)

            # Bagging / Boosting
            elif hasattr(pipeline_with_model, "actual_estimator__n_estimators"):
                param_name = "actual_estimator__n_estimators"
                param_range = np.arange(1, 100, 10)

            # Bagging / Boosting / gbc / ada /
            elif hasattr(pipeline_with_model, "actual_estimator__n_estimators"):
                param_name = "actual_estimator__n_estimators"
                param_range = np.arange(1, 100, 10)

            # Naive Bayes
            elif hasattr(pipeline_with_model, "actual_estimator__var_smoothing"):
                param_name = "actual_estimator__var_smoothing"
                param_range = np.arange(0.1, 1, 0.01)

            # QDA
            elif hasattr(pipeline_with_model, "actual_estimator__reg_param"):
                param_name = "actual_estimator__reg_param"
                param_range = np.arange(0, 1, 0.1)

            # GPC
            elif hasattr(pipeline_with_model, "actual_estimator__max_iter_predict"):
                param_name = "actual_estimator__max_iter_predict"
                param_range = np.arange(100, 1000, 100)

            else:
                display.clear_output()
                raise TypeError(
                    "Plot not supported for this estimator. Try different estimator."
                )

            logger.info(f"param_name: {param_name}")

            display.move_progress()

            from yellowbrick.model_selection import ValidationCurve

            viz = ValidationCurve(
                pipeline_with_model,
                param_name=param_name,
                param_range=param_range,
                cv=cv,
                random_state=seed,
            )
            show_yellowbrick_plot(
                visualizer=viz,
                X_train=data_X,
                y_train=data_y,
                X_test=test_X,
                y_test=test_y,
                handle_train="fit",
                handle_test="",
                name=plot_name,
                scale=scale,
                save=save,
                fit_kwargs=fit_kwargs,
                groups=groups,
                system=system,
                display=display,
            )

        elif plot == "dimension":

            from yellowbrick.features import RadViz
            from sklearn.preprocessing import StandardScaler
            from sklearn.decomposition import PCA

            data_X_transformed = data_X.select_dtypes(include="float64")
            logger.info("Fitting StandardScaler()")
            data_X_transformed = StandardScaler().fit_transform(data_X_transformed)
            data_y_transformed = np.array(data_y)

            features = min(round(len(data_X.columns) * 0.3, 0), 5)
            features = int(features)

            pca = PCA(n_components=features, random_state=seed)
            logger.info("Fitting PCA()")
            data_X_transformed = pca.fit_transform(data_X_transformed)
            display.move_progress()
            classes = data_y.unique().tolist()
            visualizer = RadViz(classes=classes, alpha=0.25)

            show_yellowbrick_plot(
                visualizer=visualizer,
                X_train=data_X_transformed,
                y_train=data_y_transformed,
                X_test=test_X,
                y_test=test_y,
                handle_train="fit_transform",
                handle_test="",
                name=plot_name,
                scale=scale,
                save=save,
                fit_kwargs=fit_kwargs,
                groups=groups,
                system=system,
                display=display,
            )

        elif plot == "feature":
            temp_model = pipeline_with_model
            if hasattr(pipeline_with_model, "steps"):
                temp_model = pipeline_with_model.steps[-1][1]
            if hasattr(temp_model, "coef_"):
                variables = abs(temp_model.coef_[0])
            else:
                logger.warning("No coef_ found. Trying feature_importances_")
                variables = abs(temp_model.feature_importances_)
            coef_df = pd.DataFrame({"Variable": data_X.columns, "Value": variables})
            sorted_df = (
                coef_df.sort_values(by="Value", ascending=False)
                .head(10)
                .sort_values(by="Value")
            )
            my_range = range(1, len(sorted_df.index) + 1)
            display.move_progress()
            plt.figure(figsize=(8, 5), dpi=_base_dpi * scale)
            plt.hlines(y=my_range, xmin=0, xmax=sorted_df["Value"], color="skyblue")
            plt.plot(sorted_df["Value"], my_range, "o")
            display.move_progress()
            plt.yticks(my_range, sorted_df["Variable"])
            plt.title("Feature Importance Plot")
            plt.xlabel("Variable Importance")
            plt.ylabel("Features")
            display.move_progress()
            display.clear_output()
            if save:
                logger.info(f"Saving '{plot_name}.png' in current active directory")
                plt.savefig(f"{plot_name}.png")
                if not system:
                    plt.close()
            else:
                plt.show()

            logger.info("Visual Rendered Successfully")

        elif plot == "parameter":

            param_df = pd.DataFrame.from_dict(
                estimator.get_params(estimator), orient="index", columns=["Parameters"]
            )
            display.display(param_df, clear=True)
            logger.info("Visual Rendered Successfully")

        try:
            plt.close()
        except:
            pass

    gc.collect()

    logger.info(
        "plot_model() succesfully completed......................................"
    )


def evaluate_model(
    estimator,
    fold: Optional[Union[int, Any]] = None,
    fit_kwargs: Optional[dict] = None,
    groups=None,
):

    """
    This function displays a user interface for all of the available plots for 
    a given estimator. It internally uses the plot_model() function. 
    
    Example
    -------
    >>> from pycaret.datasets import get_data
    >>> juice = get_data('juice')
    >>> experiment_name = setup(data = juice,  target = 'Purchase')
    >>> lr = create_model('lr')
    >>> evaluate_model(lr)
    
    This will display the User Interface for all of the plots for a given
    estimator.

    Parameters
    ----------
    estimator : object, default = none
        A trained model object should be passed as an estimator. 

    fold: integer or scikit-learn compatible CV generator, default = None
        Controls cross-validation. If None, will use the CV generator defined in setup().
        If integer, will use KFold CV with that many folds.

    fit_kwargs: dict, default = {} (empty dict)
        Dictionary of arguments passed to the fit method of the model.

    groups: array-like, with shape (n_samples,), default = None
        Optional Group labels for the samples used while splitting the dataset into train/test set.
        Only used if a group based cross-validation generator is used (eg. GroupKFold).
        If None, will use the value set in fold_groups param in setup().

    Returns
    -------
    User_Interface
        Displays the user interface for plotting.

    """

    from ipywidgets import widgets
    from ipywidgets.widgets import interact, fixed

    if not fit_kwargs:
        fit_kwargs = {}

    a = widgets.ToggleButtons(
        options=[
            ("Hyperparameters", "parameter"),
            ("AUC", "auc"),
            ("Confusion Matrix", "confusion_matrix"),
            ("Threshold", "threshold"),
            ("Precision Recall", "pr"),
            ("Error", "error"),
            ("Class Report", "class_report"),
            ("Feature Selection", "rfe"),
            ("Learning Curve", "learning"),
            ("Manifold Learning", "manifold"),
            ("Calibration Curve", "calibration"),
            ("Validation Curve", "vc"),
            ("Dimensions", "dimension"),
            ("Feature Importance", "feature"),
            ("Decision Boundary", "boundary"),
            ("Lift Chart", "lift"),
            ("Gain Chart", "gain"),
        ],
        description="Plot Type:",
        disabled=False,
        button_style="",  # 'success', 'info', 'warning', 'danger' or ''
        icons=[""],
    )

    fold = _get_cv_splitter(fold)

    if groups is None:
        groups = fold_groups_param

    d = interact(
        plot_model,
        estimator=fixed(estimator),
        plot=a,
        save=fixed(False),
        verbose=fixed(True),
        scale=fixed(1),
        fold=fixed(fold),
        fit_kwargs=fixed(fit_kwargs),
        groups=fixed(groups),
        system=fixed(True),
        display=fixed(None),
    )


def interpret_model(
    estimator,
    plot: str = "summary",
    feature: Optional[str] = None,
    observation: Optional[int] = None,
    **kwargs,  # added in pycaret==2.1
):

    """
    This function takes a trained model object and returns an interpretation plot 
    based on the test / hold-out set. It only supports tree based algorithms. 

    This function is implemented based on the SHAP (SHapley Additive exPlanations),
    which is a unified approach to explain the output of any machine learning model. 
    SHAP connects game theory with local explanations.

    For more information : https://shap.readthedocs.io/en/latest/

    Example
    -------
    >>> from pycaret.datasets import get_data
    >>> juice = get_data('juice')
    >>> experiment_name = setup(data = juice,  target = 'Purchase')
    >>> dt = create_model('dt')
    >>> interpret_model(dt)

    This will return a summary interpretation plot of Decision Tree model.

    Parameters
    ----------
    estimator : object, default = none
        A trained tree based model object should be passed as an estimator. 

    plot : str, default = 'summary'
        Other available options are 'correlation' and 'reason'.

    feature: str, default = None
        This parameter is only needed when plot = 'correlation'. By default feature is 
        set to None which means the first column of the dataset will be used as a 
        variable. A feature parameter must be passed to change this.

    observation: integer, default = None
        This parameter only comes into effect when plot is set to 'reason'. If no 
        observation number is provided, it will return an analysis of all observations 
        with the option to select the feature on x and y axes through drop down 
        interactivity. For analysis at the sample level, an observation parameter must
        be passed with the index value of the observation in test / hold-out set. 

    **kwargs: 
        Additional keyword arguments to pass to the plot.

    Returns
    -------
    Visual_Plot
        Returns the visual plot.
        Returns the interactive JS plot when plot = 'reason'.

    Warnings
    -------- 
    - interpret_model doesn't support multiclass problems.

    """

    function_params_str = ", ".join([f"{k}={v}" for k, v in locals().items()])

    logger = get_logger()

    logger.info("Initializing interpret_model()")
    logger.info(f"interpret_model({function_params_str})")

    logger.info("Checking exceptions")

    # checking if shap available
    try:
        import shap
    except:
        logger.error(
            "shap library not found. pip install shap to use interpret_model function."
        )
        raise ImportError(
            "shap library not found. pip install shap to use interpret_model function."
        )

    # allowed models
    model_id = _get_model_id(estimator)

    shap_models = _all_models_internal[_all_models_internal["SHAP"] != False]
    shap_models_ids = set(shap_models.index)

    if model_id not in shap_models_ids:
        raise TypeError(
            f"This function only supports tree based models for binary classification: {', '.join(shap_models['Name'].to_list())}."
        )

    # plot type
    allowed_types = ["summary", "correlation", "reason"]
    if plot not in allowed_types:
        raise ValueError(
            "type parameter only accepts 'summary', 'correlation' or 'reason'."
        )

    """
    Error Checking Ends here
    
    """

    logger.info("Importing libraries")
    # general dependencies

    np.random.seed(seed)

    # storing estimator in model variable
    model = estimator

    # defining type of classifier
    shap_models_type1 = set(shap_models[shap_models["SHAP"] == "type1"].index)
    shap_models_type2 = set(shap_models[shap_models["SHAP"] == "type2"].index)

    logger.info(f"plot type: {plot}")

    shap_plot = None

    if plot == "summary":

        logger.info("Creating TreeExplainer")
        explainer = shap.TreeExplainer(model)
        logger.info("Compiling shap values")
        shap_values = explainer.shap_values(X_test)
        shap_plot = shap.summary_plot(shap_values, X_test, **kwargs)

    elif plot == "correlation":

        if feature == None:

            logger.warning(
                f"No feature passed. Default value of feature used for correlation plot: {X_test.columns[0]}"
            )
            dependence = X_test.columns[0]

        else:

            logger.warning(
                f"feature value passed. Feature used for correlation plot: {X_test.columns[0]}"
            )
            dependence = feature

        logger.info("Creating TreeExplainer")
        explainer = shap.TreeExplainer(model)
        logger.info("Compiling shap values")
        shap_values = explainer.shap_values(X_test)

        if model_id in shap_models_type1:
            logger.info("model type detected: type 1")
            shap.dependence_plot(dependence, shap_values[1], X_test, **kwargs)
        elif model_id in shap_models_type2:
            logger.info("model type detected: type 2")
            shap.dependence_plot(dependence, shap_values, X_test, **kwargs)

    elif plot == "reason":

        if model_id in shap_models_type1:
            logger.info("model type detected: type 1")

            logger.info("Creating TreeExplainer")
            explainer = shap.TreeExplainer(model)
            logger.info("Compiling shap values")

            if observation is None:
                logger.warning(
                    "Observation set to None. Model agnostic plot will be rendered."
                )
                shap_values = explainer.shap_values(X_test)
                shap.initjs()
                shap_plot = shap.force_plot(
                    explainer.expected_value[1], shap_values[1], X_test, **kwargs
                )

            else:
                row_to_show = observation
                data_for_prediction = X_test.iloc[row_to_show]

                if model_id == "lightgbm":
                    logger.info("model type detected: LGBMClassifier")
                    shap_values = explainer.shap_values(X_test)
                    shap.initjs()
                    shap_plot = shap.force_plot(
                        explainer.expected_value[1],
                        shap_values[0][row_to_show],
                        data_for_prediction,
                        **kwargs,
                    )

                else:
                    logger.info("model type detected: Unknown")

                    shap_values = explainer.shap_values(data_for_prediction)
                    shap.initjs()
                    shap_plot = shap.force_plot(
                        explainer.expected_value[1],
                        shap_values[1],
                        data_for_prediction,
                        **kwargs,
                    )

        elif model_id in shap_models_type2:
            logger.info("model type detected: type 2")

            logger.info("Creating TreeExplainer")
            explainer = shap.TreeExplainer(model)
            logger.info("Compiling shap values")
            shap_values = explainer.shap_values(X_test)
            shap.initjs()

            if observation is None:
                logger.warning(
                    "Observation set to None. Model agnostic plot will be rendered."
                )

                shap_plot = shap.force_plot(
                    explainer.expected_value, shap_values, X_test, **kwargs
                )

            else:

                row_to_show = observation
                data_for_prediction = X_test.iloc[row_to_show]

                shap_plot = shap.force_plot(
                    explainer.expected_value,
                    shap_values[row_to_show, :],
                    X_test.iloc[row_to_show, :],
                    **kwargs,
                )

    logger.info("Visual Rendered Successfully")

    logger.info(
        "interpret_model() succesfully completed......................................"
    )

    gc.collect()
    return shap_plot


def calibrate_model(
    estimator,
    method: str = "sigmoid",
    fold: Optional[Union[int, Any]] = None,
    round: int = 4,
    fit_kwargs: Optional[dict] = None,
    groups=None,
    verbose: bool = True,
    display: Optional[Display] = None,  # added in pycaret==2.2.0
) -> Any:

    """
    This function takes the input of trained estimator and performs probability 
    calibration with sigmoid or isotonic regression. The output prints a score 
    grid that shows Accuracy, AUC, Recall, Precision, F1, Kappa and MCC by fold 
    (default = 10 Fold). The ouput of the original estimator and the calibrated 
    estimator (created using this function) might not differ much. In order 
    to see the calibration differences, use 'calibration' plot in plot_model to 
    see the difference before and after.

    This function returns a trained model object. 

    Example
    -------
    >>> from pycaret.datasets import get_data
    >>> juice = get_data('juice')
    >>> experiment_name = setup(data = juice,  target = 'Purchase')
    >>> dt_boosted = create_model('dt', ensemble = True, method = 'Boosting')
    >>> calibrated_dt = calibrate_model(dt_boosted)

    This will return Calibrated Boosted Decision Tree Model.

    Parameters
    ----------
    estimator : object
    
    method : str, default = 'sigmoid'
        The method to use for calibration. Can be 'sigmoid' which corresponds to Platt's 
        method or 'isotonic' which is a non-parametric approach. It is not advised to use
        isotonic calibration with too few calibration samples

    fold: integer or scikit-learn compatible CV generator, default = None
        Controls cross-validation. If None, will use the CV generator defined in setup().
        If integer, will use KFold CV with that many folds.

    round: integer, default = 4
        Number of decimal places the metrics in the score grid will be rounded to. 

    fit_kwargs: dict, default = {} (empty dict)
        Dictionary of arguments passed to the fit method of the model.

    groups: array-like, with shape (n_samples,), default = None
        Optional Group labels for the samples used while splitting the dataset into train/test set.
        Only used if a group based cross-validation generator is used (eg. GroupKFold).
        If None, will use the value set in fold_groups param in setup().

    verbose: bool, default = True
        Score grid is not printed when verbose is set to False.

    Returns
    -------
    score_grid
        A table containing the scores of the model across the kfolds. 
        Scoring metrics used are Accuracy, AUC, Recall, Precision, F1, 
        Kappa and MCC. Mean and standard deviation of the scores across 
        the folds are also returned.

    model
        trained and calibrated model object.

    Warnings
    --------
    - Avoid isotonic calibration with too few calibration samples (<1000) since it 
      tends to overfit.
      
    - calibration plot not available for multiclass problems.
      
  
    """

    function_params_str = ", ".join([f"{k}={v}" for k, v in locals().items()])

    logger = get_logger()

    logger.info("Initializing calibrate_model()")
    logger.info(f"calibrate_model({function_params_str})")

    logger.info("Checking exceptions")

    # run_time
    runtime_start = time.time()

    if not fit_kwargs:
        fit_kwargs = {}

    # checking fold parameter
    if fold is not None and not (type(fold) is int or is_sklearn_cv_generator(fold)):
        raise TypeError(
            "fold parameter must be either None, an integer or a scikit-learn compatible CV generator object."
        )

    # checking round parameter
    if type(round) is not int:
        raise TypeError("Round parameter only accepts integer value.")

    # checking verbose parameter
    if type(verbose) is not bool:
        raise TypeError("Verbose parameter can only take argument as True or False.")

    """
    
    ERROR HANDLING ENDS HERE
    
    """

    fold = _get_cv_splitter(fold)

    if groups is None:
        groups = fold_groups_param

    logger.info("Preloading libraries")

    # pre-load libraries

    logger.info("Preparing display monitor")

    if not display:
        progress_args = {"max": 2 + 4}
        master_display_columns = all_metrics["Display Name"].to_list()
        timestampStr = datetime.datetime.now().strftime("%H:%M:%S")
        monitor_rows = [
            ["Initiated", ". . . . . . . . . . . . . . . . . .", timestampStr],
            ["Status", ". . . . . . . . . . . . . . . . . .", "Loading Dependencies"],
        ]
        display = Display(
            verbose=verbose,
            html_param=html_param,
            progress_args=progress_args,
            master_display_columns=master_display_columns,
            monitor_rows=monitor_rows,
        )

        display.display_progress()
        display.display_monitor()
        display.display_master_display()

    np.random.seed(seed)

    logger.info("Getting model name")

    full_name = _get_model_name(estimator)

    logger.info(f"Base model : {full_name}")

    """
    MONITOR UPDATE STARTS
    """

    display.update_monitor(1, "Selecting Estimator")
    display.display_monitor()

    """
    MONITOR UPDATE ENDS
    """

    # calibrating estimator

    logger.info("Importing untrained CalibratedClassifierCV")

    calibrated_model_definition = _all_models_internal.loc["CalibratedCV"]
    model = calibrated_model_definition["Class"](
        base_estimator=estimator,
        method=method,
        cv=fold,
        **calibrated_model_definition["Args"],
    )

    display.move_progress()

    logger.info("SubProcess create_model() called ==================================")
    model, model_fit_time = _create_model(
        estimator=model,
        system=False,
        display=display,
        fold=fold,
        round=round,
        fit_kwargs=fit_kwargs,
        groups=groups,
    )
    model_results = pull()
    logger.info("SubProcess create_model() end ==================================")

    model_results = model_results.round(round)

    display.move_progress()

    # end runtime
    runtime_end = time.time()
    runtime = np.array(runtime_end - runtime_start).round(2)

    # mlflow logging
    if logging_param:

        avgs_dict_log = {k: v for k, v in model_results.loc["Mean"].items()}

        try:
            _mlflow_log_model(
                model=model,
                model_results=model_results,
                score_dict=avgs_dict_log,
                source="calibrate_models",
                runtime=runtime,
                model_fit_time=model_fit_time,
                _prep_pipe=prep_pipe,
                log_plots=log_plots_param,
                display=display,
            )
        except:
            logger.error(f"_mlflow_log_model() for {model} raised an exception:")
            logger.error(traceback.format_exc())

    model_results = color_df(model_results, "yellow", ["Mean"], axis=1)
    model_results = model_results.set_precision(round)
    display.display(model_results, clear=True)

    logger.info(f"create_model_container: {len(create_model_container)}")
    logger.info(f"master_model_container: {len(master_model_container)}")
    logger.info(f"display_container: {len(display_container)}")

    logger.info(str(model))
    logger.info(
        "calibrate_model() succesfully completed......................................"
    )

    gc.collect()
    return model


def optimize_threshold(
    estimator,
    true_positive: int = 0,
    true_negative: int = 0,
    false_positive: int = 0,
    false_negative: int = 0,
):

    """
    This function optimizes probability threshold for a trained model using custom cost
    function that can be defined using combination of True Positives, True Negatives,
    False Positives (also known as Type I error), and False Negatives (Type II error).
    
    This function returns a plot of optimized cost as a function of probability 
    threshold between 0 to 100. 

    Example
    -------
    >>> from pycaret.datasets import get_data
    >>> juice = get_data('juice')
    >>> experiment_name = setup(data = juice,  target = 'Purchase')
    >>> lr = create_model('lr')
    >>> optimize_threshold(lr, true_negative = 10, false_negative = -100)

    This will return a plot of optimized cost as a function of probability threshold.

    Parameters
    ----------
    estimator : object
        A trained model object should be passed as an estimator. 
    
    true_positive : int, default = 0
        Cost function or returns when prediction is true positive.  
    
    true_negative : int, default = 0
        Cost function or returns when prediction is true negative.
    
    false_positive : int, default = 0
        Cost function or returns when prediction is false positive.    
    
    false_negative : int, default = 0
        Cost function or returns when prediction is false negative.       
    
    
    Returns
    -------
    Visual_Plot
        Prints the visual plot. 

    Warnings
    --------
    - This function is not supported for multiclass problems.
      
       
    """

    function_params_str = ", ".join([f"{k}={v}" for k, v in locals().items()])

    logger = get_logger()

    logger.info("Initializing optimize_threshold()")
    logger.info(f"optimize_threshold({function_params_str})")

    logger.info("Importing libraries")

    # import libraries

    import plotly.express as px
    from IPython.display import clear_output

    np.random.seed(seed)

    # cufflinks
    import cufflinks as cf

    cf.go_offline()
    cf.set_config_file(offline=False, world_readable=True)

    """
    ERROR HANDLING STARTS HERE
    """

    logger.info("Checking exceptions")

    # exception 1 for multi-class
    if _is_multiclass():
        raise TypeError(
            "optimize_threshold() cannot be used when target is multi-class."
        )

    # check predict_proba value
    if type(estimator) is not list:
        if not hasattr(estimator, "predict_proba"):
            raise TypeError(
                "Estimator doesn't support predict_proba function and cannot be used in optimize_threshold()."
            )

    # check cost function type
    allowed_types = [int, float]

    if type(true_positive) not in allowed_types:
        raise TypeError("true_positive parameter only accepts float or integer value.")

    if type(true_negative) not in allowed_types:
        raise TypeError("true_negative parameter only accepts float or integer value.")

    if type(false_positive) not in allowed_types:
        raise TypeError("false_positive parameter only accepts float or integer value.")

    if type(false_negative) not in allowed_types:
        raise TypeError("false_negative parameter only accepts float or integer value.")

    """
    ERROR HANDLING ENDS HERE
    """

    # define model as estimator
    model = estimator

    model_name = _get_model_name(model)

    # generate predictions and store actual on y_test in numpy array
    actual = np.array(y_test)

    predicted = model.predict_proba(X_test)
    predicted = predicted[:, 1]

    """
    internal function to calculate loss starts here
    """

    logger.info("Defining loss function")

    def calculate_loss(
        actual,
        predicted,
        tp_cost=true_positive,
        tn_cost=true_negative,
        fp_cost=false_positive,
        fn_cost=false_negative,
    ):

        # true positives
        tp = predicted + actual
        tp = np.where(tp == 2, 1, 0)
        tp = tp.sum()

        # true negative
        tn = predicted + actual
        tn = np.where(tn == 0, 1, 0)
        tn = tn.sum()

        # false positive
        fp = (predicted > actual).astype(int)
        fp = np.where(fp == 1, 1, 0)
        fp = fp.sum()

        # false negative
        fn = (predicted < actual).astype(int)
        fn = np.where(fn == 1, 1, 0)
        fn = fn.sum()

        total_cost = (tp_cost * tp) + (tn_cost * tn) + (fp_cost * fp) + (fn_cost * fn)

        return total_cost

    """
    internal function to calculate loss ends here
    """

    grid = np.arange(0, 1, 0.01)

    # loop starts here

    cost = []
    # global optimize_results

    logger.info("Iteration starts at 0")

    for i in grid:

        pred_prob = (predicted >= i).astype(int)
        cost.append(calculate_loss(actual, pred_prob))

    optimize_results = pd.DataFrame(
        {"Probability Threshold": grid, "Cost Function": cost}
    )
    fig = px.line(
        optimize_results,
        x="Probability Threshold",
        y="Cost Function",
        line_shape="linear",
    )
    fig.update_layout(plot_bgcolor="rgb(245,245,245)")
    title = f"{model_name} Probability Threshold Optimization"

    # calculate vertical line
    y0 = optimize_results["Cost Function"].min()
    y1 = optimize_results["Cost Function"].max()
    x0 = optimize_results.sort_values(by="Cost Function", ascending=False).iloc[0][0]
    x1 = x0

    t = x0.round(2)

    fig.add_shape(
        dict(type="line", x0=x0, y0=y0, x1=x1, y1=y1, line=dict(color="red", width=2))
    )
    fig.update_layout(
        title={
            "text": title,
            "y": 0.95,
            "x": 0.45,
            "xanchor": "center",
            "yanchor": "top",
        }
    )
    logger.info("Figure ready for render")
    fig.show()
    print(f"Optimized Probability Threshold: {t} | Optimized Cost Function: {y1}")
    logger.info(
        "optimize_threshold() succesfully completed......................................"
    )


def predict_model(
    estimator,
    data: Optional[pd.DataFrame] = None,
    probability_threshold: Optional[float] = None,
    encoded_labels: bool = False,  # added in pycaret==2.1.0
    round: int = 4,  # added in pycaret==2.2.0
    verbose: bool = True,
    display: Optional[Display] = None,  # added in pycaret==2.2.0
) -> pd.DataFrame:

    """
    This function is used to predict label and probability score on the new dataset
    using a trained estimator. New unseen data can be passed to data param as pandas 
    Dataframe. If data is not passed, the test / hold-out set separated at the time of 
    setup() is used to generate predictions. 
    
    Example
    -------
    >>> from pycaret.datasets import get_data
    >>> juice = get_data('juice')
    >>> experiment_name = setup(data = juice,  target = 'Purchase')
    >>> lr = create_model('lr')
    >>> lr_predictions_holdout = predict_model(lr)
        
    Parameters
    ----------
    estimator : object, default = none
        A trained model object / pipeline should be passed as an estimator. 
     
    data : pandas.DataFrame
        Shape (n_samples, n_features) where n_samples is the number of samples 
        and n_features is the number of features. All features used during training 
        must be present in the new dataset.
    
    probability_threshold : float, default = None
        Threshold used to convert probability values into binary outcome. By default 
        the probability threshold for all binary classifiers is 0.5 (50%). This can be 
        changed using probability_threshold param.

    encoded_labels: Boolean, default = False
        If True, will return labels encoded as an integer.

    round: integer, default = 4
        Number of decimal places the metrics in the score grid will be rounded to. 

    verbose: bool, default = True
        Holdout score grid is not printed when verbose is set to False.

    Returns
    -------
    Predictions
        Predictions (Label and Score) column attached to the original dataset
        and returned as pandas dataframe.

    score_grid
        A table containing the scoring metrics on hold-out / test set.

    Warnings
    --------
    - The behavior of the predict_model is changed in version 2.1 without backward compatibility.
    As such, the pipelines trained using the version (<= 2.0), may not work for inference 
    with version >= 2.1. You can either retrain your models with a newer version or downgrade
    the version for inference.
    
    
    """

    function_params_str = ", ".join([f"{k}={v}" for k, v in locals().items()])

    logger = get_logger()

    logger.info("Initializing predict_model()")
    logger.info(f"predict_model({function_params_str})")

    logger.info("Checking exceptions")

    """
    exception checking starts here
    """

    if probability_threshold is not None:
        # probability_threshold allowed types
        allowed_types = [int, float]
        if type(probability_threshold) not in allowed_types:
            raise TypeError(
                "probability_threshold parameter only accepts value between 0 to 1."
            )

        if probability_threshold > 1:
            raise TypeError(
                "probability_threshold parameter only accepts value between 0 to 1."
            )

        if probability_threshold < 0:
            raise TypeError(
                "probability_threshold parameter only accepts value between 0 to 1."
            )

    """
    exception checking ends here
    """

    logger.info("Preloading libraries")

    # general dependencies
    from sklearn import metrics

    np.random.seed(seed)

    if not display:
        display = Display(verbose=verbose, html_param=html_param,)

    dtypes = None

    # dataset
    if data is None:

        if is_sklearn_pipeline(estimator):
            estimator = estimator.steps[-1][1]

        X_test_ = X_test.copy()
        y_test_ = y_test.copy()

        dtypes = prep_pipe.named_steps["dtypes"]

        X_test_.reset_index(drop=True, inplace=True)
        y_test_.reset_index(drop=True, inplace=True)

    else:

        if hasattr(estimator, "steps") and hasattr(estimator, "predict"):
            dtypes = estimator.named_steps["dtypes"]
        else:
            try:
                dtypes = prep_pipe.named_steps["dtypes"]
                estimator_ = deepcopy(prep_pipe)
                estimator_.steps.append(["trained model", estimator])
                estimator = estimator_
                del estimator_

            except:
                raise ValueError("Pipeline not found")

        X_test_ = data.copy()

    # function to replace encoded labels with their original values
    # will not run if categorical_labels is false
    def replace_lables_in_column(label_column):
        if dtypes and hasattr(dtypes, "replacement"):
            replacement_mapper = {int(v): k for k, v in dtypes.replacement.items()}
            label_column.replace(replacement_mapper, inplace=True)

    # model name
    full_name = _get_model_name(estimator)

    # prediction starts here

    pred_ = estimator.predict(X_test_)

    try:
        pred_prob = estimator.predict_proba(X_test_)

        if len(pred_prob[0]) > 2:
            p_counter = 0
            d = []
            for i in range(0, len(pred_prob)):
                d.append(pred_prob[i][pred_[p_counter]])
                p_counter += 1

            pred_prob = d

        else:
            pred_prob = pred_prob[:, 1]

    except:
        pred_prob = None

    if probability_threshold is not None and pred_prob is not None:
        try:
            pred_ = (pred_prob >= probability_threshold).astype(int)
        except:
            pass

    if pred_prob is None:
        pred_prob = pred_

    df_score = None

    if data is None:
        metrics = _calculate_metrics(y_test_, pred_, pred_prob)
        df_score = pd.DataFrame(metrics, index=[0])
        df_score.insert(0, "Model", full_name)
        df_score = df_score.round(round)
        display.display(df_score.style.set_precision(round), clear=False)

    label = pd.DataFrame(pred_)
    label.columns = ["Label"]
    label["Label"] = label["Label"].astype(int)
    if not encoded_labels:
        replace_lables_in_column(label["Label"])

    if data is None:
        if not encoded_labels:
            replace_lables_in_column(y_test_)
        X_test_ = pd.concat([X_test_, y_test_, label], axis=1)
    else:
        X_test_.insert(len(X_test_.columns), "Label", label["Label"].to_list())

    if pred_prob is not None:
        try:
            score = pd.DataFrame(pred_prob)
            score.columns = ["Score"]
            score = score.round(round)
            X_test_ = pd.concat([X_test_, score], axis=1)
        except:
            pass

    # store predictions on hold-out in display_container
    if df_score is not None:
        display_container.append(df_score)

    gc.collect()
    return X_test_


def finalize_model(
    estimator, fit_kwargs: Optional[dict] = None, groups=None, display=None
) -> Any:  # added in pycaret==2.2.0

    """
    This function fits the estimator onto the complete dataset passed during the
    setup() stage. The purpose of this function is to prepare for final model
    deployment after experimentation. 
    
    Example
    -------
    >>> from pycaret.datasets import get_data
    >>> juice = get_data('juice')
    >>> experiment_name = setup(data = juice,  target = 'Purchase')
    >>> lr = create_model('lr')
    >>> final_lr = finalize_model(lr)
    
    This will return the final model object fitted to complete dataset. 

    Parameters
    ----------
    estimator : object, default = none
        A trained model object should be passed as an estimator. 

    fit_kwargs: dict, default = {} (empty dict)
        Dictionary of arguments passed to the fit method of the model.

    groups: array-like, with shape (n_samples,), default = None
        Optional Group labels for the samples used while splitting the dataset into train/test set.
        Only used if a group based cross-validation generator is used (eg. GroupKFold).
        If None, will use the value set in fold_groups param in setup().

    Returns
    -------
    model
        Trained model object fitted on complete dataset.

    Warnings
    --------
    - If the model returned by finalize_model(), is used on predict_model() without 
      passing a new unseen dataset, then the information grid printed is misleading 
      as the model is trained on the complete dataset including test / hold-out sample. 
      Once finalize_model() is used, the model is considered ready for deployment and
      should be used on new unseens dataset only.
       
         
    """

    function_params_str = ", ".join([f"{k}={v}" for k, v in locals().items()])

    logger = get_logger()

    logger.info("Initializing finalize_model()")
    logger.info(f"finalize_model({function_params_str})")

    # run_time
    runtime_start = time.time()

    if not fit_kwargs:
        fit_kwargs = {}

    if groups is None:
        groups = fold_groups_param

    if not display:
        display = Display(verbose=False, html_param=html_param,)

    np.random.seed(seed)

    logger.info(f"Finalizing {estimator}")
    display.clear_output()
    model_final, model_fit_time = _create_model(
        estimator=estimator,
        verbose=False,
        system=False,
        X_train_data=X,
        y_train_data=y,
        fit_kwargs=fit_kwargs,
        groups=groups,
    )
    model_results = pull(pop=True)

    # end runtime
    runtime_end = time.time()
    runtime = np.array(runtime_end - runtime_start).round(2)

    # mlflow logging
    if logging_param:

        avgs_dict_log = {k: v for k, v in model_results.loc["Mean"].items()}

        try:
            _mlflow_log_model(
                model=model_final,
                model_results=model_results,
                score_dict=avgs_dict_log,
                source="finalize_model",
                runtime=runtime,
                model_fit_time=model_fit_time,
                _prep_pipe=prep_pipe,
                log_plots=log_plots_param,
                display=display,
            )
        except:
            logger.error(f"_mlflow_log_model() for {model_final} raised an exception:")
            logger.error(traceback.format_exc())

    model_results = color_df(model_results, "yellow", ["Mean"], axis=1)
    model_results = model_results.set_precision(round)
    display.display(model_results, clear=True)

    logger.info(f"create_model_container: {len(create_model_container)}")
    logger.info(f"master_model_container: {len(master_model_container)}")
    logger.info(f"display_container: {len(display_container)}")

    logger.info(str(model_final))
    logger.info(
        "finalize_model() succesfully completed......................................"
    )

    gc.collect()
    return model_final


def deploy_model(
    model,
    model_name: str,
    authentication: dict,
    platform: str = "aws",  # added gcp and azure support in pycaret==2.1
):

    """
    (In Preview)

    This function deploys the transformation pipeline and trained model object for
    production use. The platform of deployment can be defined under the platform
    param along with the applicable authentication tokens which are passed as a
    dictionary to the authentication param.
    
    Example
    -------
    >>> from pycaret.datasets import get_data
    >>> juice = get_data('juice')
    >>> experiment_name = setup(data = juice,  target = 'Purchase')
    >>> lr = create_model('lr')
    >>> deploy_model(model = lr, model_name = 'deploy_lr', platform = 'aws', authentication = {'bucket' : 'pycaret-test'})
    
    This will deploy the model on an AWS S3 account under bucket 'pycaret-test'
    
    Notes
    -----
    For AWS users:
    Before deploying a model to an AWS S3 ('aws'), environment variables must be 
    configured using the command line interface. To configure AWS env. variables, 
    type aws configure in your python command line. The following information is
    required which can be generated using the Identity and Access Management (IAM) 
    portal of your amazon console account:

    - AWS Access Key ID
    - AWS Secret Key Access
    - Default Region Name (can be seen under Global settings on your AWS console)
    - Default output format (must be left blank)

    For GCP users:
    --------------
    Before deploying a model to Google Cloud Platform (GCP), project must be created 
    either using command line or GCP console. Once project is created, you must create 
    a service account and download the service account key as a JSON file, which is 
    then used to set environment variable. 

    https://cloud.google.com/docs/authentication/production

    - Google Cloud Project
    - Service Account Authetication

    For Azure users:
    ---------------
    Before deploying a model to Microsoft's Azure (Azure), environment variables
    for connection string must be set. In order to get connection string, user has
    to create account of Azure. Once it is done, create a Storage account. In the settings
    section of storage account, user can get the connection string.

    Read below link for more details.
    https://docs.microsoft.com/en-us/azure/storage/blobs/storage-quickstart-blobs-python?toc=%2Fpython%2Fazure%2FTOC.json

    - Azure Storage Account

    Parameters
    ----------
    model : object
        A trained model object should be passed as an estimator. 
    
    model_name : str
        Name of model to be passed as a str.
    
    authentication : dict
        Dictionary of applicable authentication tokens.

        When platform = 'aws':
        {'bucket' : 'Name of Bucket on S3'}

        When platform = 'gcp':
        {'project': 'gcp_pycaret', 'bucket' : 'pycaret-test'}

        When platform = 'azure':
        {'container': 'pycaret-test'}
    
    platform: str, default = 'aws'
        Name of platform for deployment. Current available options are: 'aws', 'gcp' and 'azure'

    Returns
    -------
    Success_Message
    
    Warnings
    --------
    - This function uses file storage services to deploy the model on cloud platform. 
      As such, this is efficient for batch-use. Where the production objective is to 
      obtain prediction at an instance level, this may not be the efficient choice as 
      it transmits the binary pickle file between your local python environment and
      the platform. 
    
    """
    import pycaret.internal.persistence

    return pycaret.internal.persistence.deploy_model(
        model, model_name, authentication, platform, prep_pipe
    )


def save_model(model, model_name: str, model_only: bool = False, verbose: bool = True):

<<<<<<< HEAD
=======
def create_webservice(model, model_endopoint, api_key=True,
                      pydantic_payload=None):
    """
    (In Preview)

    This function deploys the transformation pipeline and trained model object as api. Rest api base on FastAPI and could run on localhost, it uses
   the model name as a path to POST endpoint. The endpoint can be protected by api key generated by pycaret and return for the user.
    Create_webservice uses pydantic style input/output model.
    Parameters
    ----------
    model : object
        A trained model object should be passed as an estimator.

    model_endopoint : string
        Name of model to be passed as a string.

    api_key: bool, default = True
        Security for API, if True Pycaret generates api key and print in console,
        else user can post data without header but it not safe if application will
        expose external.

    pydantic_payload: pydantic.main.ModelMetaclass, default = None
        Pycaret allows us to automatically generate a schema for the input model,
        thanks to which can prevent incorrect requests. User can generate own pydantic model and use it as an input model.

    Returns
    -------
    Dictionary with api_key: FastAPI application class which is ready to run with console
    if api_key is set to False, the dictionary key is set to 'Not_exist'.
    """
    import logging

    try:
        hasattr(logger, 'name')
    except:
        logger = logging.getLogger('logs')
        logger.setLevel(logging.DEBUG)

        # create console handler and set level to debug
        if logger.hasHandlers():
            logger.handlers.clear()

        ch = logging.FileHandler('logs.log')
        ch.setLevel(logging.DEBUG)

        # create formatter
        formatter = logging.Formatter('%(asctime)s:%(levelname)s:%(message)s')

        # add formatter to ch
        ch.setFormatter(formatter)

        # add ch to logger
        logger.addHandler(ch)

    logger.info("Initializing create_service()")
    logger.info("""create_service(model={}, model_endopoint={}""". \
                format(str(model), str(model_endopoint)))
    try:
        from fastapi import FastAPI
    except ImportError:
        logger.error("fastapi library not found. pip install fastapi to use create_service function.")
        raise ImportError("fastapi library not found. pip install fastapi to use create_service function.")
    # try initialize predict before add it to endpoint (cold start)
    try:
        _ = predict_model(estimator=model,
                          verbose=False)
    except:
        raise ValueError("Cannot predict on cold start check probability_threshold or model")

    # check pydantic style
    try:
        from pydantic import create_model, BaseModel, Json
        from pydantic.main import ModelMetaclass
    except ImportError:
        logger.error("pydantic library not found. pip install fastapi to use create_service function.")
        ImportError("pydantic library not found. pip install fastapi to use create_service function.")
    if pydantic_payload is not None:
        assert (isinstance(pydantic_payload, ModelMetaclass)), 'pydantic_payload must be ModelMetaClass type'
    else:
        # automatically create pydantic payload model
        import json
        from typing import Optional
        print("You are using an automatic data validation model it could fail in some cases")
        print("To be sure the model works properly create pydantic model in your own (pydantic_payload)")
        fields = {name: (Optional[type(t)], ...) for name, t in json.loads(data_before_preprocess.drop(columns=[target_param]).convert_dtypes().sample(1).to_json(orient='records'))[0].items()}
        print(fields)
        pydantic_payload = create_model("DefaultModel", __base__=BaseModel, **fields)
        logger.info("Generated json schema: {}".format(pydantic_payload.schema_json(indent=2)))

    # generate apikey
    import secrets
    from typing import Optional
    from fastapi.security.api_key import APIKeyHeader
    from fastapi import HTTPException, Security
    api_key_handler = APIKeyHeader(name="token", auto_error=False)
    if api_key:
        # generate key and log into console
        key = secrets.token_urlsafe(30)

        def validate_request(header: Optional[str] = Security(api_key_handler)):
            if header is None:
                raise HTTPException(
                    status_code=400, detail='No api key', headers={}
                )
            if not secrets.compare_digest(header, str(key)):
                raise HTTPException(
                    status_code=401, detail='Unauthorized request', headers={}
                )
            return True
    else:
        key = 'Not_exist'
        print("API will be working without security")

        def validate_request(header: Optional[str] = Security(api_key_handler)):
            return True
    # validate request functionality
    validation = validate_request

    # creating response model
    from typing import Any, Optional
    from pycaret.utils import __version__

    class PredictionResult(BaseModel):
        prediction: Any
        author: str = 'pycaret'
        lib_version: str = __version__()
        input_data: pydantic_payload
        processed_input_data: Json = None
        time_utc: Optional[str] = None
        class Config:
            schema_extra = {
                "example": {
                    "prediction": 1,
                    "autohor": "pycaret",
                    "lib_version": "2.0.0",
                    "input_data": pydantic_payload,
                    "processed_input_data": {"col1": 1,
                                             "col2": "string"},
                    "time": "2020-09-10 20:00"
                }
            }

    app = FastAPI(title="REST API for ML prediction created by Pycaret",
                  description="This is the REST API for the ML model generated" \
                              "by the Pycaret library: https://pycaret.org. " \
                              "All endpoints should run asynchronously, please validate" \
                              "the Pydantic model and read api documentation. " \
                              "In case of trouble, please add issuesto github: https://github.com/pycaret/pycaret/issues",
                  version="pycaret: {}".format(__version__()),
                  externalDocs={"Pycaret": "https://pycaret.org/"}
                 )

    # import additionals from fastAPI
    import pandas as pd
    import time
    from fastapi.middleware.cors import CORSMiddleware
    from fastapi import Depends
    from fastapi.encoders import jsonable_encoder

    # enable CORS
    app.add_middleware(
        CORSMiddleware,
        allow_origins=["*"],
        allow_credentials=True,
        allow_methods=["*"],
        allow_headers=["*"],
    )
    @app.post("/predict/{}".format(model_endopoint))
    def post_predict(block_data: pydantic_payload, authenticated: bool = Depends(validation)):
        # encode input data
        try:
            encoded_data_df = pd.DataFrame(jsonable_encoder(block_data), index=[0])
        except Exception as e:
            raise HTTPException(status_code=404, detail='Wrong json format')
        # predict values
        unseen_predictions = predict_model(model, data=encoded_data_df)
        # change format to dictionary to be sure that python types used
        unseen_predictions = unseen_predictions.to_dict(orient='records')[0]
        label = unseen_predictions['Label']
        del unseen_predictions['Label']

        # creating return object
        predict_schema = PredictionResult(prediction=label,
                                          input_data=block_data,
                                          processed_input_data=json.dumps(unseen_predictions),
                                          time_utc=time.strftime('%Y-%m-%d %H:%M', time.gmtime(time.time()))
                                          )
        return predict_schema

    return {key: app}

def save_model(model, model_name, model_only=False, verbose=True):
    
>>>>>>> c65a6f83
    """
    This function saves the transformation pipeline and trained model object 
    into the current active directory as a pickle file for later use. 
    
    Example
    -------
    >>> from pycaret.datasets import get_data
    >>> juice = get_data('juice')
    >>> experiment_name = setup(data = juice,  target = 'Purchase')
    >>> lr = create_model('lr')
    >>> save_model(lr, 'lr_model_23122019')
    
    This will save the transformation pipeline and model as a binary pickle
    file in the current active directory. 

    Parameters
    ----------
    model : object, default = none
        A trained model object should be passed as an estimator. 
    
    model_name : str, default = none
        Name of pickle file to be passed as a string.
    
    model_only : bool, default = False
        When set to True, only trained model object is saved and all the 
        transformations are ignored.

    verbose: bool, default = True
        Success message is not printed when verbose is set to False.

    Returns
    -------
    Success_Message
    
         
    """

    import pycaret.internal.persistence

    return pycaret.internal.persistence.save_model(
        model, model_name, prep_pipe if model_only else None, verbose
    )


def load_model(
    model_name,
    platform: Optional[str] = None,
    authentication: Optional[Dict[str, str]] = None,
    verbose: bool = True,
):

    """
    This function loads a previously saved transformation pipeline and model 
    from the current active directory into the current python environment. 
    Load object must be a pickle file.
    
    Example
    -------
    >>> saved_lr = load_model('lr_model_23122019')
    
    This will load the previously saved model in saved_lr variable. The file 
    must be in the current directory.

    Parameters
    ----------
    model_name : str, default = none
        Name of pickle file to be passed as a string.
      
    platform: str, default = None
        Name of platform, if loading model from cloud. Current available options are:
        'aws', 'gcp' and 'azure'.
    
    authentication : dict
        dictionary of applicable authentication tokens.

        When platform = 'aws':
        {'bucket' : 'Name of Bucket on S3'}

        When platform = 'gcp':
        {'project': 'gcp_pycaret', 'bucket' : 'pycaret-test'}

        When platform = 'azure':
        {'container': 'pycaret-test'}
    
    verbose: bool, default = True
        Success message is not printed when verbose is set to False.

    Returns
    -------
    Model Object

    """

    import pycaret.internal.persistence

    return pycaret.internal.persistence.load_model(
        model_name, platform, authentication, verbose
    )


def automl(optimize: str = "Accuracy", use_holdout: bool = False) -> Any:

    """
    This function returns the best model out of all models created in 
    current active environment based on metric defined in optimize parameter. 

    Parameters
    ----------
    optimize : str, default = 'Accuracy'
        Other values you can pass in optimize param are 'AUC', 'Recall', 'Precision',
        'F1', 'Kappa', and 'MCC'.

    use_holdout: bool, default = False
        When set to True, metrics are evaluated on holdout set instead of CV.

    """

    function_params_str = ", ".join([f"{k}={v}" for k, v in locals().items()])

    logger = get_logger()

    logger.info("Initializing automl()")
    logger.info(f"automl({function_params_str})")

    # checking optimize parameter
    optimize = _get_metric(optimize)
    if optimize is None:
        raise ValueError(
            f"Optimize method not supported. See docstring for list of available parameters."
        )

    # checking optimize parameter for multiclass
    if _is_multiclass():
        if not optimize["Multiclass"]:
            raise TypeError(
                f"Optimization metric not supported for multiclass problems. See docstring for list of other optimization parameters."
            )

    compare_dimension = optimize["Display Name"]
    optimize = optimize["Scorer"]

    scorer = []

    if use_holdout:
        logger.info("Model Selection Basis : Holdout set")
        for i in master_model_container:
            pred_holdout = predict_model(i, verbose=False)
            p = pull(pop=True)
            p = p[compare_dimension][0]
            scorer.append(p)

    else:
        logger.info("Model Selection Basis : CV Results on Training set")
        for i in create_model_container:
            r = i[compare_dimension][-2:][0]
            scorer.append(r)

    # returning better model
    index_scorer = scorer.index(max(scorer))

    automl_result = master_model_container[index_scorer]

    logger.info("SubProcess finalize_model() called ==================================")
    automl_finalized = finalize_model(automl_result)
    logger.info("SubProcess finalize_model() end ==================================")

    logger.info(str(automl_finalized))
    logger.info("automl() succesfully completed......................................")

    return automl_finalized


def pull(pop=False) -> pd.DataFrame:  # added in pycaret==2.2.0
    """
    Returns latest displayed table.

    Parameters
    ----------
    pop : bool, default = False
        If true, will pop (remove) the returned dataframe from the
        display container.

    Returns
    -------
    pandas.DataFrame
        Equivalent to get_config('display_container')[-1]

    """
    return display_container.pop(-1) if pop else display_container[-1]


def models(
    type: Optional[str] = None,
    internal: bool = False,
    force_regenerate: bool = False,
    raise_errors: bool = True,
) -> pd.DataFrame:

    """
    Returns table of models available in model library.

    Example
    -------
    >>> all_models = models()

    This will return pandas dataframe with all available 
    models and their metadata.

    Parameters
    ----------
    type : str, default = None
        - linear : filters and only return linear models
        - tree : filters and only return tree based models
        - ensemble : filters and only return ensemble models
    
    internal: bool, default = False
        If True, will return extra columns and rows used internally.

    force_regenerate: bool, default = False
        If True, will force the DataFrame to be regenerated,
        instead of using a cached version.

    raise_errors: bool, default = True
        If False, will suppress all exceptions, ignoring models
        that couldn't be created.

    Returns
    -------
    pandas.DataFrame

    """

    def filter_model_df_by_type(df):
        model_type = {
            "linear": ["lr", "ridge", "svm"],
            "tree": ["dt"],
            "ensemble": ["rf", "et", "gbc", "xgboost", "lightgbm", "catboost", "ada"],
        }

        # Check if type is valid
        if type not in list(model_type) + [None]:
            raise ValueError(
                f"type param only accepts {', '.join(list(model_type) + str(None))}."
            )
        return df[df.index.isin(model_type.get(type, df.index))]

    if not force_regenerate:
        try:
            if internal:
                return filter_model_df_by_type(_all_models_internal)
            else:
                return filter_model_df_by_type(all_models)
        except:
            pass

    logger.info(f"gpu_param set to {gpu_param}")

    model_containers = get_all_model_containers(globals(), raise_errors)
    rows = [
        v.get_dict(internal)
        for k, v in model_containers.items()
        if (internal or not v.is_special)
    ]

    df = pd.DataFrame(rows)
    df.set_index("ID", inplace=True, drop=True)

    return filter_model_df_by_type(df)


def get_metrics(
    force_regenerate: bool = False,
    reset: bool = False,
    include_custom: bool = True,
    raise_errors: bool = True,
) -> pd.DataFrame:
    """
    Returns table of metrics available.

    Example
    -------
    >>> metrics = get_metrics()

    This will return pandas dataframe with all available 
    metrics and their metadata.

    Parameters
    ----------
    force_regenerate: bool, default = False
        If True, will return a regenerated DataFrame,
        instead of using a cached version.
    reset: bool, default = False
        If True, will reset all changes made using add_metric() and get_metric().
    include_custom: bool, default = True
        Whether to include user added (custom) metrics or not.
    raise_errors: bool, default = True
        If False, will suppress all exceptions, ignoring models
        that couldn't be created.

    Returns
    -------
    pandas.DataFrame

    """

    if reset and not "all_metrics" in globals():
        raise ValueError("setup() needs to be ran first.")

    global all_metrics

    if not force_regenerate and not reset:
        try:
            if not include_custom:
                return all_metrics[all_metrics["Custom"] == False]
            return all_metrics
        except:
            pass

    np.random.seed(seed)

    metric_containers = get_all_metric_containers(globals(), raise_errors)
    rows = [v.get_dict() for k, v in metric_containers.items()]

    df = pd.DataFrame(rows)
    df.set_index("ID", inplace=True, drop=True)

    if not include_custom:
        df = df[df["Custom"] == False]

    if reset:
        all_metrics = df
    return df


def _get_metric(name_or_id: str):
    """
    Gets a metric from get_metrics() by name or index.
    """
    metrics = get_metrics()
    metric = None
    try:
        metric = metrics.loc[name_or_id]
        return metric
    except:
        pass

    try:
        metric = metrics[metrics["Name"] == name_or_id].iloc[0]
        return metric
    except:
        pass

    return metric


def add_metric(
    id: str,
    name: str,
    score_func: type,
    target: str = "pred",
    args: dict = None,
    multiclass: bool = True,
) -> pd.Series:
    """
    Adds a custom metric to be used in all functions.

    Parameters
    ----------
    id: str
        Unique id for the metric.

    name: str
        Display name of the metric.

    score_func: type
        Score function (or loss function) with signature score_func(y, y_pred, **kwargs).

    target: str, default = 'pred'
        The target of the score function.
        - 'pred' for the prediction table
        - 'pred_proba' for pred_proba
        - 'threshold' for decision_function or predict_proba

    args: dict, default = {}
        Arguments to be passed to score function.

    multiclass: bool, default = True
        Whether the metric supports multiclass problems.

    Returns
    -------
    pandas.Series
        The created row as Series.

    """

    if not args:
        args = {}

    if not "all_metrics" in globals():
        raise ValueError("setup() needs to be ran first.")

    global all_metrics

    if id in all_metrics.index:
        raise ValueError("id already present in metrics dataframe.")

    new_metric = ClassificationMetricContainer(
        id=id,
        name=name,
        score_func=score_func,
        target=target,
        args=args,
        display_name=name,
        is_multiclass=bool(multiclass),
        is_custom=True,
    )

    new_metric = new_metric.get_dict()

    new_metric = pd.Series(new_metric, name=id.replace(" ", "_")).drop("ID")

    all_metrics = all_metrics.append(new_metric)
    return all_metrics.iloc[-1]


def remove_metric(name_or_id: str):
    """
    Removes a metric used in all functions.

    Parameters
    ----------
    name_or_id: str
        Display name or ID of the metric.

    """
    if not "all_metrics" in globals():
        raise ValueError("setup() needs to be ran first.")

    try:
        all_metrics.drop(name_or_id, axis=0, inplace=True)
        return
    except:
        pass

    try:
        all_metrics.drop(
            all_metrics[all_metrics["Name"] == name_or_id].index, axis=0, inplace=True
        )
        return
    except:
        pass

    raise ValueError(
        f"No row with 'Display Name' or 'ID' (index) {name_or_id} present in the metrics dataframe."
    )


def get_logs(experiment_name: Optional[str] = None, save: bool = False) -> pd.DataFrame:

    """
    Returns a table with experiment logs consisting
    run details, parameter, metrics and tags. 

    Example
    -------
    >>> logs = get_logs()

    This will return pandas dataframe.

    Parameters
    ----------
    experiment_name : str, default = None
        When set to None current active run is used.

    save : bool, default = False
        When set to True, csv file is saved in current directory.

    Returns
    -------
    pandas.DataFrame

    """

    if experiment_name is None:
        exp_name_log_ = exp_name_log
    else:
        exp_name_log_ = experiment_name

    import mlflow
    from mlflow.tracking import MlflowClient

    client = MlflowClient()

    if client.get_experiment_by_name(exp_name_log_) is None:
        raise ValueError(
            "No active run found. Check logging parameter in setup or to get logs for inactive run pass experiment_name."
        )

    exp_id = client.get_experiment_by_name(exp_name_log_).experiment_id
    runs = mlflow.search_runs(exp_id)

    if save:
        file_name = f"{exp_name_log_}_logs.csv"
        runs.to_csv(file_name, index=False)

    return runs


def get_config(variable: str):

    """
    This function is used to access global environment variables.
    Following variables can be accessed:

    - X: Transformed dataset (X)
    - y: Transformed dataset (y)  
    - X_train: Transformed train dataset (X)
    - X_test: Transformed test/holdout dataset (X)
    - y_train: Transformed train dataset (y)
    - y_test: Transformed test/holdout dataset (y)
    - seed: random state set through session_id
    - prep_pipe: Transformation pipeline configured through setup
    - fold_shuffle_param: shuffle parameter used in Kfolds
    - n_jobs_param: n_jobs parameter used in model training
    - html_param: html_param configured through setup
    - create_model_container: results grid storage container
    - master_model_container: model storage container
    - display_container: results display container
    - exp_name_log: Name of experiment set through setup
    - logging_param: log_experiment param set through setup
    - log_plots_param: log_plots param set through setup
    - USI: Unique session ID parameter set through setup
    - fix_imbalance_param: fix_imbalance param set through setup
    - fix_imbalance_method_param: fix_imbalance_method param set through setup
    - data_before_preprocess: data before preprocessing
    - target_param: name of target variable
    - gpu_param: use_gpu param configured through setup

    Example
    -------
    >>> X_train = get_config('X_train') 

    This will return X_train transformed dataset.

    Returns
    -------
    variable

    """

    import pycaret.internal.utils

    return pycaret.internal.utils.get_config(variable, globals())


def set_config(variable: str, value):

    """
    This function is used to reset global environment variables.
    Following variables can be accessed:

    - X: Transformed dataset (X)
    - y: Transformed dataset (y)  
    - X_train: Transformed train dataset (X)
    - X_test: Transformed test/holdout dataset (X)
    - y_train: Transformed train dataset (y)
    - y_test: Transformed test/holdout dataset (y)
    - seed: random state set through session_id
    - prep_pipe: Transformation pipeline configured through setup
    - fold_shuffle_param: shuffle parameter used in Kfolds
    - n_jobs_param: n_jobs parameter used in model training
    - html_param: html_param configured through setup
    - create_model_container: results grid storage container
    - master_model_container: model storage container
    - display_container: results display container
    - exp_name_log: Name of experiment set through setup
    - logging_param: log_experiment param set through setup
    - log_plots_param: log_plots param set through setup
    - USI: Unique session ID parameter set through setup
    - fix_imbalance_param: fix_imbalance param set through setup
    - fix_imbalance_method_param: fix_imbalance_method param set through setup
    - data_before_preprocess: data before preprocessing

    Example
    -------
    >>> set_config('seed', 123) 

    This will set the global seed to '123'.

    """

    import pycaret.internal.utils

    return pycaret.internal.utils.set_config(variable, value, globals())


def save_config(file_name: str):

    """
    This function is used to save all enviroment variables to file,
    allowing to later resume modeling without rerunning setup().

    Example
    -------
    >>> save_config('myvars.pkl') 

    This will save all enviroment variables to 'myvars.pkl'.

    """

    import pycaret.internal.utils

    return pycaret.internal.utils.save_config(file_name, globals())


def load_config(file_name: str):

    """
    This function is used to load enviroment variables from file created with save_config(),
    allowing to later resume modeling without rerunning setup().


    Example
    -------
    >>> load_config('myvars.pkl') 

    This will load all enviroment variables from 'myvars.pkl'.

    """

    import pycaret.internal.utils

    return pycaret.internal.utils.load_config(file_name, globals())


def _choose_better(
    model,
    new_estimator_list: list,
    compare_dimension: str,
    fold: int,
    model_results=None,
    new_results_list: Optional[list] = None,
    fit_kwargs: Optional[dict] = None,
    groups=None,
    display: Optional[Display] = None,
):
    """
    When choose_better is set to True, optimize metric in scoregrid is
    compared with base model created using create_model so that the
    functions return the model with better score only. This will ensure 
    model performance is at least equivalent to what is seen in compare_models 
    """

    if new_results_list and len(new_results_list) != len(new_estimator_list):
        raise ValueError(
            "new_results_list and new_estimator_list must have the same length"
        )

    logger = get_logger()
    logger.info("choose_better activated")
    display.update_monitor(1, "Compiling Final Results")
    display.display_monitor()

    scorer = []

    if not fit_kwargs:
        fit_kwargs = {}

    if model_results is None:
        logger.info(
            "SubProcess create_model() called =================================="
        )
        _create_model(
            model,
            verbose=False,
            system=False,
            fold=fold,
            fit_kwargs=fit_kwargs,
            groups=groups,
        )
        logger.info("SubProcess create_model() end ==================================")
        model_results = pull(pop=True)

    model_results = model_results.loc["Mean"][compare_dimension]
    logger.info(f"Base model {model} result for {compare_dimension} is {model_results}")

    scorer.append(model_results)

    base_models_ = []
    for i, new_estimator in enumerate(new_estimator_list):
        if isinstance(new_estimator, tuple):
            new_estimator = new_estimator[1]
        if new_results_list:
            m = new_estimator
            s = new_results_list[i].loc["Mean"][compare_dimension]
        else:
            logger.info(
                "SubProcess create_model() called =================================="
            )
            m, _ = _create_model(
                new_estimator,
                verbose=False,
                system=False,
                fold=fold,
                fit_kwargs=fit_kwargs,
                groups=groups,
            )
            logger.info(
                "SubProcess create_model() end =================================="
            )
            s = pull(pop=True).loc["Mean"][compare_dimension]
        logger.info(f"{new_estimator} result for {compare_dimension} is {s}")
        scorer.append(s)
        base_models_.append(m)

    index_scorer = scorer.index(max(scorer))

    if index_scorer != 0:
        model = base_models_[index_scorer - 1]
    logger.info(f"{model} is best model")

    logger.info("choose_better completed")
    return model


def _sample_data(
    model, seed: int, train_size: float, data_split_shuffle: bool, display: Display
):
    """
    Method to sample data.
    """

    from sklearn.model_selection import train_test_split
    import plotly.express as px

    np.random.seed(seed)

    logger = get_logger()

    logger.info("Sampling dataset")

    split_perc = [0.1, 0.2, 0.3, 0.4, 0.5, 0.6, 0.7, 0.8, 0.9, 0.99]
    split_perc_text = [
        "10%",
        "20%",
        "30%",
        "40%",
        "50%",
        "60%",
        "70%",
        "80%",
        "90%",
        "100%",
    ]
    split_perc_tt = split_perc.copy()
    split_perc_tt_total = []

    score_dict = {metric: np.empty((0, 0)) for metric in all_metrics["Display Name"]}

    counter = 0

    for i in split_perc:

        display.move_progress()

        t0 = time.time()

        """
        MONITOR UPDATE STARTS
        """

        perc_text = split_perc_text[counter]
        display.update_monitor(1, f"Fitting Model on {perc_text} sample")
        display.display_monitor()

        """
        MONITOR UPDATE ENDS
        """

        _stratify_columns = _get_columns_to_stratify_by(
            X, y, stratify_param, target_param
        )

        X_, _, y_, _ = train_test_split(
            X,
            y,
            test_size=1 - i,
            stratify=_stratify_columns,
            random_state=seed,
            shuffle=data_split_shuffle,
        )

        _stratify_columns = _get_columns_to_stratify_by(
            X_, y_, stratify_param, target_param
        )

        X_train, X_test, y_train, y_test = train_test_split(
            X_,
            y_,
            test_size=1 - train_size,
            stratify=_stratify_columns,
            random_state=seed,
            shuffle=data_split_shuffle,
        )

        with io.capture_output():
            model.fit(X_train, y_train)
        pred_ = model.predict(X_test)
        try:
            pred_prob = model.predict_proba(X_test)[:, 1]
        except:
            logger.warning("model has no predict_proba attribute.")
            pred_prob = 0

        score_dict = _calculate_metrics(y_test, pred_, pred_prob)

        t1 = time.time()

        """
        Time calculation begins
        """

        tt = t1 - t0
        total_tt = tt / i
        split_perc_tt.pop(0)

        for remain in split_perc_tt:
            ss = total_tt * remain
            split_perc_tt_total.append(ss)

        """
        Time calculation Ends
        """

        split_perc_tt_total = []
        counter += 1

    model_results = []
    for i in split_perc:
        for metric_name, metric in score_dict.items():
            row = (i, metric[i], metric_name)
            model_results.append(row)

    model_results = pd.DataFrame(
        model_results, columns=["Sample", "Metric", "Metric Name"]
    )
    fig = px.line(
        model_results,
        x="Sample",
        y="Metric",
        color="Metric Name",
        line_shape="linear",
        range_y=[0, 1],
    )
    fig.update_layout(plot_bgcolor="rgb(245,245,245)")
    title = f"{_get_model_name(model)} Metrics and Sample %"
    fig.update_layout(
        title={
            "text": title,
            "y": 0.95,
            "x": 0.45,
            "xanchor": "center",
            "yanchor": "top",
        }
    )
    fig.show()

    display.update_monitor(1, "Waiting for input")
    display.display_monitor()

    print(
        "Please Enter the sample % of data you would like to use for modeling. Example: Enter 0.3 for 30%."
    )
    print("Press Enter if you would like to use 100% of the data.")

    sample_size = input("Sample Size: ")

    _stratify_columns = _get_columns_to_stratify_by(X, y, stratify_param, target_param)

    if sample_size == "" or sample_size == "1":

        X_train, X_test, y_train, y_test = train_test_split(
            X,
            y,
            test_size=1 - train_size,
            stratify=_stratify_columns,
            random_state=seed,
            shuffle=data_split_shuffle,
        )

    else:

        sample_n = float(sample_size)
        X_selected, _, y_selected, _ = train_test_split(
            X,
            y,
            test_size=1 - sample_n,
            stratify=_stratify_columns,
            random_state=seed,
            shuffle=data_split_shuffle,
        )

        _stratify_columns = _get_columns_to_stratify_by(
            X_selected, y_selected, stratify_param, target_param
        )

        X_train, X_test, y_train, y_test = train_test_split(
            X_selected,
            y_selected,
            test_size=1 - train_size,
            stratify=_stratify_columns,
            random_state=seed,
            shuffle=data_split_shuffle,
        )

    return X_train, X_test, y_train, y_test


def _is_multiclass() -> bool:
    """
    Method to check if the problem is multiclass.
    """
    try:
        return y.value_counts().count() > 2
    except:
        return False


def _get_model_id(e) -> str:
    """
    Get model id.
    """
    import pycaret.internal.utils

    return pycaret.internal.utils.get_model_id(e, models(internal=True))


def _get_model_name(e, deep: bool = True) -> str:
    """
    Get model name.
    """
    import pycaret.internal.utils

    return pycaret.internal.utils.get_model_name(e, models(internal=True), deep=deep)


def _is_special_model(e) -> bool:
    """
    Is the model special (eg. VotingClassifier).
    """
    import pycaret.internal.utils

    return pycaret.internal.utils.is_special_model(e, models(internal=True))


def _calculate_metrics(
    ytest, pred_, pred_prob: float, weights: Optional[list] = None,
) -> dict:
    """
    Calculate all metrics in get_metrics().
    """
    from pycaret.internal.utils import calculate_metrics

    return calculate_metrics(
        metrics=get_metrics(),
        ytest=ytest,
        pred_=pred_,
        pred_proba=pred_prob,
        weights=weights,
    )


def _mlflow_log_model(
    model,
    model_results,
    score_dict: dict,
    source: str,
    runtime: float,
    model_fit_time: float,
    _prep_pipe,
    log_plots: bool = False,
    tune_cv_results=None,
    URI=None,
    display: Optional[Display] = None,
):
    logger = get_logger()

    logger.info("Creating MLFlow logs")

    # Creating Logs message monitor
    if display:
        display.update_monitor(1, "Creating Logs")
        display.display_monitor()

    # import mlflow
    import mlflow
    import mlflow.sklearn

    mlflow.set_experiment(exp_name_log)

    full_name = _get_model_name(model)
    logger.info(f"Model: {full_name}")

    with mlflow.start_run(run_name=full_name) as run:

        # Get active run to log as tag
        RunID = mlflow.active_run().info.run_id

        # Log model parameters
        if hasattr(model, "named_steps") and "actual_estimator" in model.named_steps:
            params = model.named_steps["actual_estimator"]
        else:
            params = model

        if hasattr(params, "get_all_params"):
            params = params.get_all_params()
        else:
            params = params.get_params()

        for i in list(params):
            v = params.get(i)
            if len(str(v)) > 250:
                params.pop(i)

        mlflow.log_params(params)

        # Log metrics
        mlflow.log_metrics(score_dict)

        # set tag of compare_models
        mlflow.set_tag("Source", source)

        if not URI:
            import secrets

            URI = secrets.token_hex(nbytes=4)
        mlflow.set_tag("URI", URI)
        mlflow.set_tag("USI", USI)
        mlflow.set_tag("Run Time", runtime)
        mlflow.set_tag("Run ID", RunID)

        # Log training time in seconds
        mlflow.log_metric("TT", model_fit_time)

        # Log the CV results as model_results.html artifact
        try:
            model_results.data.to_html("Results.html", col_space=65, justify="left")
        except:
            model_results.to_html("Results.html", col_space=65, justify="left")
        mlflow.log_artifact("Results.html")
        os.remove("Results.html")

        # Generate hold-out predictions and save as html
        holdout = predict_model(model, verbose=False)
        holdout_score = pull(pop=True)
        del holdout
        holdout_score.to_html("Holdout.html", col_space=65, justify="left")
        mlflow.log_artifact("Holdout.html")
        os.remove("Holdout.html")

        # Log AUC and Confusion Matrix plot

        if log_plots:

            logger.info(
                "SubProcess plot_model() called =================================="
            )

            try:
                plot_model(model, plot="auc", verbose=False, save=True, system=False)
                mlflow.log_artifact("AUC.png")
                os.remove("AUC.png")
            except:
                pass

            try:
                plot_model(
                    model,
                    plot="confusion_matrix",
                    verbose=False,
                    save=True,
                    system=False,
                )
                mlflow.log_artifact("Confusion Matrix.png")
                os.remove("Confusion Matrix.png")
            except:
                pass

            try:
                plot_model(
                    model, plot="feature", verbose=False, save=True, system=False
                )
                mlflow.log_artifact("Feature Importance.png")
                os.remove("Feature Importance.png")
            except:
                pass

            logger.info(
                "SubProcess plot_model() end =================================="
            )

        # Log hyperparameter tuning grid
        if tune_cv_results:
            d1 = tune_cv_results.get("params")
            dd = pd.DataFrame.from_dict(d1)
            dd["Score"] = tune_cv_results.get("mean_test_score")
            dd.to_html("Iterations.html", col_space=75, justify="left")
            mlflow.log_artifact("Iterations.html")
            os.remove("Iterations.html")

        # get default conda env
        from mlflow.sklearn import get_default_conda_env

        default_conda_env = get_default_conda_env()
        default_conda_env["name"] = f"{exp_name_log}-env"
        default_conda_env.get("dependencies").pop(-3)
        dependencies = default_conda_env.get("dependencies")[-1]
        from pycaret.utils import __version__

        dep = f"pycaret=={__version__}"
        dependencies["pip"] = [dep]

        # define model signature
        from mlflow.models.signature import infer_signature

        try:
            signature = infer_signature(
                data_before_preprocess.drop([target_param], axis=1)
            )
        except:
            logger.warning("Couldn't infer MLFlow signature.")
            signature = None
        input_example = (
            data_before_preprocess.drop([target_param], axis=1).iloc[0].to_dict()
        )

        # log model as sklearn flavor
        prep_pipe_temp = deepcopy(_prep_pipe)
        prep_pipe_temp.steps.append(["trained model", model])
        mlflow.sklearn.log_model(
            prep_pipe_temp,
            "model",
            conda_env=default_conda_env,
            signature=signature,
            input_example=input_example,
        )
        del prep_pipe_temp


def _get_columns_to_stratify_by(
    X: pd.DataFrame, y: pd.DataFrame, stratify: Union[bool, List[str]], target: str
) -> pd.DataFrame:
    if not stratify:
        stratify = None
    else:
        if isinstance(stratify, list):
            data = pd.concat([X, y], axis=1)
            if not all(col in data.columns for col in stratify):
                raise ValueError("Column to stratify by does not exist in the dataset.")
            stratify = data[stratify]
        else:
            stratify = y
    return stratify


def _get_cv_splitter(fold):
    import pycaret.internal.utils

    return pycaret.internal.utils.get_cv_splitter(
        fold,
        default=fold_generator,
        seed=seed,
        shuffle=fold_shuffle_param,
        int_default="stratifiedkfold",
    )


def _get_cv_n_folds(fold):
    import pycaret.internal.utils

    return pycaret.internal.utils.get_cv_n_folds(fold, default_folds=fold_param)


def _get_pipeline_fit_kwargs(pipeline, fit_kwargs: dict) -> dict:
    try:
        model_step = pipeline.steps[-1]
    except:
        return fit_kwargs

    if any(k.startswith(f"{model_step[0]}__") for k in fit_kwargs.keys()):
        return fit_kwargs

    return {f"{model_step[0]}__{k}": v for k, v in fit_kwargs.items()}
<|MERGE_RESOLUTION|>--- conflicted
+++ resolved
@@ -6953,12 +6953,7 @@
     )
 
 
-def save_model(model, model_name: str, model_only: bool = False, verbose: bool = True):
-
-<<<<<<< HEAD
-=======
-def create_webservice(model, model_endopoint, api_key=True,
-                      pydantic_payload=None):
+def create_webservice(model, model_endopoint, api_key=True, pydantic_payload=None):
     """
     (In Preview)
 
@@ -6986,71 +6981,80 @@
     -------
     Dictionary with api_key: FastAPI application class which is ready to run with console
     if api_key is set to False, the dictionary key is set to 'Not_exist'.
-    """
-    import logging
-
-    try:
-        hasattr(logger, 'name')
-    except:
-        logger = logging.getLogger('logs')
-        logger.setLevel(logging.DEBUG)
-
-        # create console handler and set level to debug
-        if logger.hasHandlers():
-            logger.handlers.clear()
-
-        ch = logging.FileHandler('logs.log')
-        ch.setLevel(logging.DEBUG)
-
-        # create formatter
-        formatter = logging.Formatter('%(asctime)s:%(levelname)s:%(message)s')
-
-        # add formatter to ch
-        ch.setFormatter(formatter)
-
-        # add ch to logger
-        logger.addHandler(ch)
+
+    """
+
+    function_params_str = ", ".join([f"{k}={v}" for k, v in locals().items()])
+
+    logger = get_logger()
 
     logger.info("Initializing create_service()")
-    logger.info("""create_service(model={}, model_endopoint={}""". \
-                format(str(model), str(model_endopoint)))
+    logger.info(f"create_service({function_params_str})")
+
     try:
         from fastapi import FastAPI
     except ImportError:
-        logger.error("fastapi library not found. pip install fastapi to use create_service function.")
-        raise ImportError("fastapi library not found. pip install fastapi to use create_service function.")
+        logger.error(
+            "fastapi library not found. pip install fastapi to use create_service function."
+        )
+        raise ImportError(
+            "fastapi library not found. pip install fastapi to use create_service function."
+        )
     # try initialize predict before add it to endpoint (cold start)
     try:
-        _ = predict_model(estimator=model,
-                          verbose=False)
+        _ = predict_model(estimator=model, verbose=False)
     except:
-        raise ValueError("Cannot predict on cold start check probability_threshold or model")
+        raise ValueError(
+            "Cannot predict on cold start check probability_threshold or model"
+        )
 
     # check pydantic style
     try:
         from pydantic import create_model, BaseModel, Json
         from pydantic.main import ModelMetaclass
     except ImportError:
-        logger.error("pydantic library not found. pip install fastapi to use create_service function.")
-        ImportError("pydantic library not found. pip install fastapi to use create_service function.")
+        logger.error(
+            "pydantic library not found. pip install fastapi to use create_service function."
+        )
+        ImportError(
+            "pydantic library not found. pip install fastapi to use create_service function."
+        )
     if pydantic_payload is not None:
-        assert (isinstance(pydantic_payload, ModelMetaclass)), 'pydantic_payload must be ModelMetaClass type'
+        assert isinstance(
+            pydantic_payload, ModelMetaclass
+        ), "pydantic_payload must be ModelMetaClass type"
     else:
         # automatically create pydantic payload model
         import json
         from typing import Optional
-        print("You are using an automatic data validation model it could fail in some cases")
-        print("To be sure the model works properly create pydantic model in your own (pydantic_payload)")
-        fields = {name: (Optional[type(t)], ...) for name, t in json.loads(data_before_preprocess.drop(columns=[target_param]).convert_dtypes().sample(1).to_json(orient='records'))[0].items()}
+
+        print(
+            "You are using an automatic data validation model it could fail in some cases"
+        )
+        print(
+            "To be sure the model works properly create pydantic model in your own (pydantic_payload)"
+        )
+        fields = {
+            name: (Optional[type(t)], ...)
+            for name, t in json.loads(
+                data_before_preprocess.drop(columns=[target_param])
+                .convert_dtypes()
+                .sample(1)
+                .to_json(orient="records")
+            )[0].items()
+        }
         print(fields)
         pydantic_payload = create_model("DefaultModel", __base__=BaseModel, **fields)
-        logger.info("Generated json schema: {}".format(pydantic_payload.schema_json(indent=2)))
+        logger.info(
+            "Generated json schema: {}".format(pydantic_payload.schema_json(indent=2))
+        )
 
     # generate apikey
     import secrets
     from typing import Optional
     from fastapi.security.api_key import APIKeyHeader
     from fastapi import HTTPException, Security
+
     api_key_handler = APIKeyHeader(name="token", auto_error=False)
     if api_key:
         # generate key and log into console
@@ -7058,20 +7062,20 @@
 
         def validate_request(header: Optional[str] = Security(api_key_handler)):
             if header is None:
-                raise HTTPException(
-                    status_code=400, detail='No api key', headers={}
-                )
+                raise HTTPException(status_code=400, detail="No api key", headers={})
             if not secrets.compare_digest(header, str(key)):
                 raise HTTPException(
-                    status_code=401, detail='Unauthorized request', headers={}
+                    status_code=401, detail="Unauthorized request", headers={}
                 )
             return True
+
     else:
-        key = 'Not_exist'
+        key = "Not_exist"
         print("API will be working without security")
 
         def validate_request(header: Optional[str] = Security(api_key_handler)):
             return True
+
     # validate request functionality
     validation = validate_request
 
@@ -7081,11 +7085,12 @@
 
     class PredictionResult(BaseModel):
         prediction: Any
-        author: str = 'pycaret'
+        author: str = "pycaret"
         lib_version: str = __version__()
         input_data: pydantic_payload
         processed_input_data: Json = None
         time_utc: Optional[str] = None
+
         class Config:
             schema_extra = {
                 "example": {
@@ -7093,21 +7098,21 @@
                     "autohor": "pycaret",
                     "lib_version": "2.0.0",
                     "input_data": pydantic_payload,
-                    "processed_input_data": {"col1": 1,
-                                             "col2": "string"},
-                    "time": "2020-09-10 20:00"
+                    "processed_input_data": {"col1": 1, "col2": "string"},
+                    "time": "2020-09-10 20:00",
                 }
             }
 
-    app = FastAPI(title="REST API for ML prediction created by Pycaret",
-                  description="This is the REST API for the ML model generated" \
-                              "by the Pycaret library: https://pycaret.org. " \
-                              "All endpoints should run asynchronously, please validate" \
-                              "the Pydantic model and read api documentation. " \
-                              "In case of trouble, please add issuesto github: https://github.com/pycaret/pycaret/issues",
-                  version="pycaret: {}".format(__version__()),
-                  externalDocs={"Pycaret": "https://pycaret.org/"}
-                 )
+    app = FastAPI(
+        title="REST API for ML prediction created by Pycaret",
+        description="This is the REST API for the ML model generated"
+        "by the Pycaret library: https://pycaret.org. "
+        "All endpoints should run asynchronously, please validate"
+        "the Pydantic model and read api documentation. "
+        "In case of trouble, please add issuesto github: https://github.com/pycaret/pycaret/issues",
+        version="pycaret: {}".format(__version__()),
+        externalDocs={"Pycaret": "https://pycaret.org/"},
+    )
 
     # import additionals from fastAPI
     import pandas as pd
@@ -7124,33 +7129,37 @@
         allow_methods=["*"],
         allow_headers=["*"],
     )
+
     @app.post("/predict/{}".format(model_endopoint))
-    def post_predict(block_data: pydantic_payload, authenticated: bool = Depends(validation)):
+    def post_predict(
+        block_data: pydantic_payload, authenticated: bool = Depends(validation)
+    ):
         # encode input data
         try:
             encoded_data_df = pd.DataFrame(jsonable_encoder(block_data), index=[0])
         except Exception as e:
-            raise HTTPException(status_code=404, detail='Wrong json format')
+            raise HTTPException(status_code=404, detail="Wrong json format")
         # predict values
         unseen_predictions = predict_model(model, data=encoded_data_df)
         # change format to dictionary to be sure that python types used
-        unseen_predictions = unseen_predictions.to_dict(orient='records')[0]
-        label = unseen_predictions['Label']
-        del unseen_predictions['Label']
+        unseen_predictions = unseen_predictions.to_dict(orient="records")[0]
+        label = unseen_predictions["Label"]
+        del unseen_predictions["Label"]
 
         # creating return object
-        predict_schema = PredictionResult(prediction=label,
-                                          input_data=block_data,
-                                          processed_input_data=json.dumps(unseen_predictions),
-                                          time_utc=time.strftime('%Y-%m-%d %H:%M', time.gmtime(time.time()))
-                                          )
+        predict_schema = PredictionResult(
+            prediction=label,
+            input_data=block_data,
+            processed_input_data=json.dumps(unseen_predictions),
+            time_utc=time.strftime("%Y-%m-%d %H:%M", time.gmtime(time.time())),
+        )
         return predict_schema
 
     return {key: app}
 
-def save_model(model, model_name, model_only=False, verbose=True):
-    
->>>>>>> c65a6f83
+
+def save_model(model, model_name: str, model_only: bool = False, verbose: bool = True):
+
     """
     This function saves the transformation pipeline and trained model object 
     into the current active directory as a pickle file for later use. 
